--- conflicted
+++ resolved
@@ -1097,7 +1097,12 @@
 
 #}}}
 
-<<<<<<< HEAD
+# New metadata download plugins {{{
+from calibre.ebooks.metadata.sources.google import GoogleBooks
+from calibre.ebooks.metadata.sources.amazon import Amazon
+
+plugins += [GoogleBooks, Amazon]
+
 # }}}
 
 # Store plugins {{{
@@ -1177,6 +1182,4 @@
     StoreFeedbooksStore, StoreGutenbergStore, StoreKoboStore, StoreManyBooksStore,
     StoreMobileReadStore, StoreOpenLibraryStore, StoreSmashwordsStore]
 
-# }}}
-=======
->>>>>>> 71967fd4
+# }}}