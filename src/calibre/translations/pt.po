--- conflicted
+++ resolved
@@ -645,13 +645,8 @@
 "of less than 256 may result in blurred text on your device if you are "
 "creating your comics in EPUB format."
 msgstr ""
-<<<<<<< HEAD
-"Número de cores para a conversão de imagens na escala de cinza. Padrão: %"
-"default. Valores menores que 256 podem resultar em texto borrado no seu "
-=======
 "Número de cores para a conversão de imagens na escala de cinza. Padrão: "
 "%default. Valores menores que 256 podem resultar em texto borrado no seu "
->>>>>>> cce29b6d
 "aparelho se você estiver criando suas histórias em quadrinhos no formato "
 "EPUB."
 
@@ -5902,15 +5897,9 @@
 "<p>Could not convert: %s<p>It is a <a href=\"%s\">DRM</a>ed book. You must "
 "first remove the DRM using third party tools."
 msgstr ""
-<<<<<<< HEAD
-"<p>Não pode converter: %s<p> Ele é um e-livro com proteção <a href=\"%"
-"s\">GDD(Gestão de Direitos Digitais)</a>. Você deve primeiro remover a GDD "
-"usando ferramentas de terceiros."
-=======
 "<p>Não pode converter: %s<p> Ele é um e-livro com proteção <a "
 "href=\"%s\">GDD(Gestão de Direitos Digitais)</a>. Você deve primeiro remover "
 "a GDD usando ferramentas de terceiros."
->>>>>>> cce29b6d
 
 #: /home/kovid/work/calibre/src/calibre/gui2/main.py:1597
 msgid "<b>Failed</b>"
