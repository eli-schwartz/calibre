'''
Support for reading LIT files.
'''
from __future__ import with_statement

__license__   = 'GPL v3'
__copyright__ = '2008, Kovid Goyal <kovid at kovidgoyal.net> ' \
    'and Marshall T. Vandegrift <llasram@gmail.com>'

import sys, struct, cStringIO, os
import functools
<<<<<<< HEAD
=======
import codecs
import re
from itertools import repeat

from calibre import relpath
from calibre.ebooks.metadata import MetaInformation
from calibre.ebooks.metadata.opf import OPFReader
>>>>>>> 675510e4
from calibre.ebooks.lit import LitError
from calibre.ebooks.lit.maps import OPF_MAP, HTML_MAP
import calibre.ebooks.lit.mssha1 as mssha1
import calibre.ebooks.lit.msdes as msdes
from calibre import plugins
lzx, lxzerror = plugins['lzx']

OPF_DECL = """<?xml version="1.0" encoding="UTF-8" ?>
<!DOCTYPE package 
  PUBLIC "+//ISBN 0-9673008-1-9//DTD OEB 1.0.1 Package//EN"
  "http://openebook.org/dtds/oeb-1.0.1/oebpkg101.dtd">
"""
HTML_DECL = """<?xml version="1.0" encoding="UTF-8" ?>
<!DOCTYPE html PUBLIC 
 "+//ISBN 0-9673008-1-9//DTD OEB 1.0.1 Document//EN"
 "http://openebook.org/dtds/oeb-1.0.1/oebdoc101.dtd">
"""

DESENCRYPT_GUID = "{67F6E4A2-60BF-11D3-8540-00C04F58C3CF}"
LZXCOMPRESS_GUID = "{0A9007C6-4076-11D3-8789-0000F8105754}"

CONTROL_TAG = 4
CONTROL_WINDOW_SIZE = 12
RESET_NENTRIES = 4
RESET_HDRLEN = 12
RESET_UCLENGTH = 16
RESET_INTERVAL = 32

FLAG_OPENING = (1 << 0)
FLAG_CLOSING = (1 << 1)
FLAG_BLOCK   = (1 << 2)
FLAG_HEAD    = (1 << 3)
FLAG_ATOM    = (1 << 4)
XML_ENTITIES = ['&amp;', '&apos;', '&lt;', '&gt;', '&quot;']

def u32(bytes):
    return struct.unpack('<L', bytes[:4])[0]

def u16(bytes):
    return struct.unpack('<H', bytes[:2])[0]

def int32(bytes):
    return struct.unpack('<l', bytes[:4])[0]

def encint(bytes, remaining):
    pos, val = 0, 0
    while remaining > 0:
        b = ord(bytes[pos])
        pos += 1
        remaining -= 1
        val <<= 7
        val |= (b & 0x7f)
        if b & 0x80 == 0: break
    return val, bytes[pos:], remaining 

def msguid(bytes):
    values = struct.unpack("<LHHBBBBBBBB", bytes[:16])
    return "{%08lX-%04X-%04X-%02X%02X-%02X%02X%02X%02X%02X%02X}" % values

def read_utf8_char(bytes, pos):
    c = ord(bytes[pos])
    mask = 0x80
    if (c & mask):
        elsize = 0
        while c & mask:
            mask >>= 1
            elsize += 1
        if (mask <= 1) or (mask == 0x40):
            raise LitError('Invalid UTF8 character: %s' % repr(bytes[pos]))
    else:
        elsize = 1
    if elsize > 1:
        if elsize + pos > len(bytes):
            raise LitError('Invalid UTF8 character: %s' % repr(bytes[pos]))
        c &= (mask - 1)
        for i in range(1, elsize):
            b = ord(bytes[pos+i])
            if (b & 0xC0) != 0x80:
                raise LitError(
                    'Invalid UTF8 character: %s' % repr(bytes[pos:pos+i]))
            c = (c << 6) | (b & 0x3F)
    return unichr(c), pos+elsize
            
class UnBinary(object):
    AMPERSAND_RE = re.compile(
        r'&(?!(?:#[0-9]+|#x[0-9a-fA-F]+|[a-zA-Z_:][a-zA-Z0-9.-_:]+);)')
    
    def __init__(self, bin, manifest, map=OPF_MAP):
        self.manifest = manifest
        self.tag_map, self.attr_map, self.tag_to_attr_map = map
        self.opf = map is OPF_MAP
        self.bin = bin
        self.buf = cStringIO.StringIO()
        self.binary_to_text()
        self.raw = self.buf.getvalue().lstrip().decode('utf-8')
        self.escape_ampersands() 

    def escape_ampersands(self):
        self.raw = self.AMPERSAND_RE.sub('&amp;', self.raw)
    
    def item_path(self, internal_id):
        try:
            return self.manifest[internal_id].path
        except KeyError:
            return internal_id
    
    def __unicode__(self):
        return self.raw
    
    def binary_to_text(self, base=0, depth=0):
        tag_name = current_map = None
        dynamic_tag = errors = 0
        in_censorship = is_goingdown = False
        state = 'text'
        index =  base
        flags = 0
        
        while index < len(self.bin):
            c, index = read_utf8_char(self.bin, index)
            oc = ord(c)
            
            if state == 'text':
                if oc == 0:
                    state = 'get flags'
                    continue
                elif c == '\v':
                    c = '\n'
                self.buf.write(c.encode('utf-8'))
            
            elif state == 'get flags':
                if oc == 0:
                    state = 'text'
                    continue
                flags = oc
                state = 'get tag'
            
            elif state == 'get tag':
                state = 'text' if oc == 0 else 'get attr'
                if flags & FLAG_OPENING:
                    tag = oc
                    self.buf.write('<')
                    if not (flags & FLAG_CLOSING):
                        is_goingdown = True
                    if tag == 0x8000:
                        state = 'get custom length'
                        continue
                    if flags & FLAG_ATOM:
                        raise LitError('TODO: Atoms not yet implemented')
                    elif tag < len(self.tag_map):
                        tag_name = self.tag_map[tag]
                        current_map = self.tag_to_attr_map[tag]
                    else:
                        dynamic_tag += 1
                        errors += 1
                        tag_name = '?'+unichr(tag)+'?'
                        current_map = self.tag_to_attr_map[tag]
                        print 'WARNING: tag %s unknown' % unichr(tag)
                    self.buf.write(unicode(tag_name).encode('utf-8'))
                elif flags & FLAG_CLOSING:
                    if depth == 0:
                        raise LitError('Extra closing tag')
                    return index
            
            elif state == 'get attr':
                in_censorship = False
                if oc == 0:
                    if not is_goingdown:
                        tag_name = None
                        dynamic_tag = 0
                        self.buf.write(' />')
                    else:
                        self.buf.write('>')
                        index = self.binary_to_text(base=index, depth=depth+1)
                        is_goingdown = False
                        if not tag_name:
                            raise LitError('Tag ends before it begins.')
                        self.buf.write(u''.join(
                                ('</', tag_name, '>')).encode('utf-8'))
                        dynamic_tag = 0
                        tag_name = None
                    state = 'text'
                else:
                    if oc == 0x8000:
                        state = 'get attr length'
                        continue
                    attr = None
                    if oc in current_map and current_map[oc]:
                        attr = current_map[oc]
                    elif oc in self.attr_map:
                        attr = self.attr_map[oc]
                    if not attr or not isinstance(attr, basestring):
                        raise LitError(
                            'Unknown attribute %d in tag %s' % (oc, tag_name))
                    if attr.startswith('%'):
                        in_censorship = True
                        state = 'get value length'
                        continue
                    self.buf.write(' ' + unicode(attr).encode('utf-8') + '=')
                    if attr in ['href', 'src']:
                        state = 'get href length'
                    else:
                        state = 'get value length'
            
            elif state == 'get value length':
                if not in_censorship:
                    self.buf.write('"')
                count = oc - 1
                if count == 0:
                    if not in_censorship:
                        self.buf.write('"')
                    in_censorship = False
                    state = 'get attr'
                    continue
                state = 'get value'
                if oc == 0xffff:
                    continue
                if count < 0 or count > (len(self.bin) - index):
                    raise LitError('Invalid character count %d' % count)
            
            elif state == 'get value':
                if count == 0xfffe:
                    if not in_censorship:
                        self.buf.write('%s"' % (oc - 1))
                    in_censorship = False
                    state = 'get attr'
                elif count > 0:
                    if not in_censorship:
                        self.buf.write(unicode(c).encode('utf-8'))
                    count -= 1
                if count == 0:
                    if not in_censorship:
                        self.buf.write('"')
                    in_censorship = False
                    state = 'get attr'
            
            elif state == 'get custom length':
                count = oc - 1
                if count <= 0 or count > len(self.bin)-index:
                    raise LitError('Invalid character count %d' % count)
                dynamic_tag += 1
                state = 'get custom'
                tag_name = ''
            
            elif state == 'get custom':
                tag_name += c
                count -= 1
                if count == 0:
                    self.buf.write(unicode(tag_name).encode('utf-8'))
                    state = 'get attr'
            
            elif state == 'get attr length':
                count = oc - 1
                if count <= 0 or count > (len(self.bin) - index):
                    raise LitError('Invalid character count %d' % count)
                self.buf.write(' ')
                state = 'get custom attr'
            
            elif state == 'get custom attr':
                self.buf.write(unicode(c).encode('utf-8'))
                count -= 1
                if count == 0:
                    self.buf.write('=')
                    state = 'get value length'

            elif state == 'get href length':
                count = oc - 1
                if count <= 0 or count > (len(self.bin) - index):
                    raise LitError('Invalid character count %d' % count)
                href = ''
                state = 'get href'
                    
            elif state == 'get href':
                href += c
                count -= 1
                if count == 0:
                    doc, m, frag = href[1:].partition('#')
                    path = self.item_path(doc)
                    if m and frag:
                        path += m + frag
                    self.buf.write((u'"%s"' % path).encode('utf-8'))
                    state = 'get attr'
        return index
    
class DirectoryEntry(object):
    def __init__(self, name, section, offset, size):
        self.name = name
        self.section = section
        self.offset = offset
        self.size = size
        
    def __repr__(self):
        return "DirectoryEntry(name=%s, section=%d, offset=%d, size=%d)" \
            % (repr(self.name), self.section, self.offset, self.size)
        
    def __str__(self):
        return repr(self)

class ManifestItem(object):
    def __init__(self, original, internal, mime_type, offset, root, state):
        self.original = original
        self.internal = internal
        self.mime_type = mime_type
        self.offset = offset
        self.root = root
        self.state = state
        # Some paths in Fictionwise "multiformat" LIT files contain '..' (!?)
        path = os.path.normpath(original).replace('\\', '/')
        while path.startswith('../'): path = path[3:]
        self.path = path
        
    def __eq__(self, other):
        if hasattr(other, 'internal'):
            return self.internal == other.internal
        return self.internal == other
    
    def __repr__(self):
        return "ManifestItem(internal=%s, path=%s)" \
            % (repr(self.internal), repr(self.path))

def preserve(function):
    def wrapper(self, *args, **kwargs):
        opos = self._stream.tell()
        try:
            return function(self, *args, **kwargs)
        finally:
            self._stream.seek(opos)
    functools.update_wrapper(wrapper, function)
    return wrapper
    
class LitReader(object):
    PIECE_SIZE = 16

    def magic():
        @preserve
        def fget(self):
            self._stream.seek(0)
            return self._stream.read(8)
        return property(fget=fget)
    magic = magic()
    
    def version():
        def fget(self):
            self._stream.seek(8)
            return u32(self._stream.read(4))
        return property(fget=fget)
    version = version()
    
    def hdr_len():
        @preserve
        def fget(self):
            self._stream.seek(12)
            return int32(self._stream.read(4))
        return property(fget=fget)
    hdr_len = hdr_len()
    
    def num_pieces():
        @preserve
        def fget(self):
            self._stream.seek(16)
            return int32(self._stream.read(4))
        return property(fget=fget)
    num_pieces = num_pieces()
    
    def sec_hdr_len():
        @preserve
        def fget(self):
            self._stream.seek(20)
            return int32(self._stream.read(4))
        return property(fget=fget)
    sec_hdr_len = sec_hdr_len()
    
    def guid():
        @preserve
        def fget(self):
            self._stream.seek(24)
            return self._stream.read(16)
        return property(fget=fget)
    guid = guid()
    
    def header():
        @preserve
        def fget(self):
            size = self.hdr_len \
                + (self.num_pieces * self.PIECE_SIZE) \
                + self.sec_hdr_len
            self._stream.seek(0)
            return self._stream.read(size)
        return property(fget=fget)
    header = header()        
    
    def __init__(self, filename_or_stream):
        if hasattr(filename_or_stream, 'read'):
            self._stream = filename_or_stream
        else:
            self._stream = open(filename_or_stream, 'rb')
        if self.magic != 'ITOLITLS':
            raise LitError('Not a valid LIT file')
        if self.version != 1:
            raise LitError('Unknown LIT version %d'%(self.version,))
        self.entries = {}
        self._read_secondary_header()
        self._read_header_pieces()
        self._read_section_names()
        self._read_manifest()
        self._read_meta()
        self._read_drm()

    @preserve
    def __len__(self):
        self._stream.seek(0, 2)
        return self._stream.tell()

    @preserve
    def _read_raw(self, offset, size):
        self._stream.seek(offset)
        return self._stream.read(size)

    def _read_content(self, offset, size):
        return self._read_raw(self.content_offset + offset, size)
    
    def _read_secondary_header(self):
        offset = self.hdr_len + (self.num_pieces * self.PIECE_SIZE)
        bytes = self._read_raw(offset, self.sec_hdr_len)
        offset = int32(bytes[4:])
        while offset < len(bytes):
            blocktype = bytes[offset:offset+4]
            blockver  = u32(bytes[offset+4:])
            if blocktype == 'CAOL':
                if blockver != 2:
                    raise LitError(
                        'Unknown CAOL block format %d' % blockver)
                self.creator_id     = u32(bytes[offset+12:])
                self.entry_chunklen = u32(bytes[offset+20:])
                self.count_chunklen = u32(bytes[offset+24:])
                self.entry_unknown  = u32(bytes[offset+28:])
                self.count_unknown  = u32(bytes[offset+32:])
                offset += 48
            elif blocktype == 'ITSF':
                if blockver != 4:
                    raise LitError(
                        'Unknown ITSF block format %d' % blockver)
                if u32(bytes[offset+4+16:]):
                    raise LitError('This file has a 64bit content offset')
                self.content_offset = u32(bytes[offset+16:])
                self.timestamp      = u32(bytes[offset+24:]) 
                self.language_id    = u32(bytes[offset+28:])
                offset += 48
        if not hasattr(self, 'content_offset'):
            raise LitError('Could not figure out the content offset')
    
    def _read_header_pieces(self):
        src = self.header[self.hdr_len:]
        for i in range(self.num_pieces):
            piece = src[i * self.PIECE_SIZE:(i + 1) * self.PIECE_SIZE]
            if u32(piece[4:]) != 0 or u32(piece[12:]) != 0:
                raise LitError('Piece %s has 64bit value' % repr(piece))
            offset, size = u32(piece), int32(piece[8:])
            piece = self._read_raw(offset, size)
            if i == 0:
                continue # Dont need this piece
            elif i == 1:
                if u32(piece[8:])  != self.entry_chunklen or \
                   u32(piece[12:]) != self.entry_unknown:
                    raise LitError('Secondary header does not match piece')
                self._read_directory(piece)
            elif i == 2:
                if u32(piece[8:])  != self.count_chunklen or \
                   u32(piece[12:]) != self.count_unknown:
                    raise LitError('Secondary header does not match piece')
                continue # No data needed from this piece
            elif i == 3:
                self.piece3_guid = piece
            elif i == 4:
                self.piece4_guid = piece
                
    def _read_directory(self, piece):
        if not piece.startswith('IFCM'):
            raise LitError('Header piece #1 is not main directory.')
        chunk_size, num_chunks = int32(piece[8:12]), int32(piece[24:28])
        if (32 + (num_chunks * chunk_size)) != len(piece):
            raise LitError('IFCM HEADER has incorrect length')
        for i in xrange(num_chunks):
            offset = 32 + (i * chunk_size)
            chunk = piece[offset:offset + chunk_size]
            tag, chunk = chunk[:4], chunk[4:]
            if tag != 'AOLL': continue
            remaining, chunk = int32(chunk[:4]), chunk[4:]
            if remaining >= chunk_size:
                raise LitError('AOLL remaining count is negative')
            remaining = chunk_size - (remaining + 48)
            entries = u16(chunk[-2:])
            if entries == 0:
                # Hopefully will work even without a correct entries count
                entries = (2 ** 16) - 1
            chunk = chunk[40:]
            for j in xrange(entries):
                if remaining <= 0: break
                namelen, chunk, remaining = encint(chunk, remaining)
                if namelen != (namelen & 0x7fffffff):
                    raise LitError('Directory entry had 64bit name length.')
                if namelen > remaining - 3:
                    raise LitError('Read past end of directory chunk')
                name, chunk = chunk[:namelen], chunk[namelen:]
                section, chunk, remaining = encint(chunk, remaining)
                offset, chunk, remaining = encint(chunk, remaining)
                size, chunk, remaining = encint(chunk, remaining)
                entry = DirectoryEntry(name, section, offset, size)
                self.entries[name] = entry

    def _read_section_names(self):
        if '::DataSpace/NameList' not in self.entries:
            raise LitError('Lit file does not have a valid NameList')
        raw = self.get_file('::DataSpace/NameList')
        if len(raw) < 4:
            raise LitError('Invalid Namelist section')
        pos = 4
        self.num_sections = u16(raw[2:pos])
        self.section_names = [""]*self.num_sections
        self.section_data = [None]*self.num_sections
        for section in range(self.num_sections):
            size = u16(raw[pos:pos+2])
            pos += 2
            size = size*2 + 2
            if pos + size > len(raw):
                raise LitError('Invalid Namelist section')
            self.section_names[section] = \
                raw[pos:pos+size].decode('utf-16-le').rstrip('\000')
            pos += size

    def _read_manifest(self):
        if '/manifest' not in self.entries:
            raise LitError('Lit file does not have a valid manifest')
        raw = self.get_file('/manifest')
        self.manifest = {}
        while raw:
            slen, raw = ord(raw[0]), raw[1:]
            if slen == 0: break
            root, raw = raw[:slen].decode('utf8'), raw[slen:]
            if not raw:
                raise LitError('Truncated manifest')
            for state in ['spine', 'not spine', 'css', 'images']:
                num_files, raw = int32(raw), raw[4:]
                if num_files == 0: continue
                for i in xrange(num_files):
                    if len(raw) < 5:
                        raise LitError('Truncated manifest')
                    offset, raw = u32(raw), raw[4:]
                    slen, raw = ord(raw[0]), raw[1:]
                    internal, raw = raw[:slen].decode('utf8'), raw[slen:]
                    slen, raw = ord(raw[0]), raw[1:]
                    original, raw = raw[:slen].decode('utf8'), raw[slen:]
                    slen, raw = ord(raw[0]), raw[1:]
                    mime_type, raw = raw[:slen].decode('utf8'), raw[slen+1:]
                    self.manifest[internal] = ManifestItem(
                        original, internal, mime_type, offset, root, state)
        mlist = self.manifest.values()
        shared = mlist[0].path
        for item in mlist[1:]:
            path = item.path
            while shared and not path.startswith(shared):
                try: shared = shared[:shared.rindex("/", 0, -2) + 1]
                except ValueError: shared = None
            if not shared:
                break
        if shared:
            slen = len(shared)
            for item in mlist:
                item.path = item.path[slen:]

    def _read_meta(self):
        raw = self.get_file('/meta')
        try:
            xml = OPF_DECL + unicode(UnBinary(raw, self.manifest, OPF_MAP))
        except LitError:
            if 'PENGUIN group' not in raw: raise
            print "WARNING: attempting PENGUIN malformed OPF fix"
            raw = raw.replace(
                'PENGUIN group', '\x00\x01\x18\x00PENGUIN group', 1)
            xml = OPF_DECL + unicode(UnBinary(raw, self.manifest, OPF_MAP))
        self.meta = xml

    def _read_drm(self):
        self.drmlevel = 0
        if '/DRMStorage/Licenses/EUL' in self.entries:
            self.drmlevel = 5
        elif '/DRMStorage/DRMBookplate' in self.entries:
            self.drmlevel = 3
        elif '/DRMStorage/DRMSealed' in self.entries:
            self.drmlevel = 1
        else:
            return
        des = msdes.new(self._calculate_deskey())
        bookkey = des.decrypt(self.get_file('/DRMStorage/DRMSealed'))
        if bookkey[0] != '\000':
            raise LitError('Unable to decrypt title key!')
        self.bookkey = bookkey[1:9]

    def _calculate_deskey(self):
        hashfiles = ['/meta', '/DRMStorage/DRMSource']
        if self.drmlevel == 3:
            hashfiles.append('/DRMStorage/DRMBookplate')
        prepad = 2
        hash = mssha1.new()
        for name in hashfiles:
            data = self.get_file(name)
            if prepad > 0:
                data = ("\000" * prepad) + data
                prepad = 0
            postpad = 64 - (len(data) % 64)
            if postpad < 64:
                data = data + ("\000" * postpad)
            hash.update(data)
        digest = hash.digest()
        key = [0] * 8
        for i in xrange(0, len(digest)):
            key[i % 8] ^= ord(digest[i])
        return ''.join(chr(x) for x in key)

    def get_markup_file(self, name):
        raw = self.get_file(name)
        decl, map = (OPF_DECL, OPF_MAP) \
            if name == '/meta' else (HTML_DECL, HTML_MAP)
        xml = decl + unicode(UnBinary(raw, self.manifest, map))
        return xml
        
    def get_file(self, name):
        entry = self.entries[name]
        if entry.section == 0:
            return self._read_content(entry.offset, entry.size)
        section = self.get_section(entry.section)
        return section[entry.offset:entry.offset+entry.size]

    def get_section(self, section):
        data = self.section_data[section]
        if not data:
            data = self._get_section(section)
            self.section_data[section] = data
        return data

    def _get_section(self, section):
        name = self.section_names[section]
        path = '::DataSpace/Storage/' + name
        transform = self.get_file(path + '/Transform/List')
        content = self.get_file(path + '/Content')
        control = self.get_file(path + '/ControlData')
        while len(transform) >= 16:
            csize = (int32(control) + 1) * 4
            if csize > len(control) or csize <= 0:
                raise LitError("ControlData is too short")
            guid = msguid(transform)
            if guid == DESENCRYPT_GUID:
                content = self._decrypt(content)
                control = control[csize:]
            elif guid == LZXCOMPRESS_GUID:
                reset_table = self.get_file(
                    '/'.join(('::DataSpace/Storage', name, 'Transform',
                              LZXCOMPRESS_GUID, 'InstanceData/ResetTable')))
                content = self._decompress(content, control, reset_table)
                control = control[csize:]
            else:
                raise LitError("Unrecognized transform: %s." % repr(guid))
            transform = transform[16:]
        return content

    def _decrypt(self, content):
        if self.drmlevel == 5:
            raise LitError('Cannot extract content from a DRM protected ebook')
        return msdes.new(self.bookkey).decrypt(content)

    def _decompress(self, content, control, reset_table):
        if len(control) < 32 or control[CONTROL_TAG:CONTROL_TAG+4] != "LZXC":
            raise LitError("Invalid ControlData tag value")
        if len(reset_table) < (RESET_INTERVAL + 8):
            raise LitError("Reset table is too short")
        if u32(reset_table[RESET_UCLENGTH + 4:]) != 0:
            raise LitError("Reset table has 64bit value for UCLENGTH")
        
        result = []
        
        window_size = 14
        u = u32(control[CONTROL_WINDOW_SIZE:])
        while u > 0:
            u >>= 1
            window_size += 1
        if window_size < 15 or window_size > 21:
            raise LitError("Invalid window in ControlData")
        lzx.init(window_size)

        ofs_entry = int32(reset_table[RESET_HDRLEN:]) + 8
        uclength = int32(reset_table[RESET_UCLENGTH:])
        accum = int32(reset_table[RESET_INTERVAL:])
        bytes_remaining = uclength
        window_bytes = (1 << window_size)
        base = 0

        while ofs_entry < len(reset_table):
            if accum >= window_bytes:
                accum = 0
                size = int32(reset_table[ofs_entry:])
                u = int32(reset_table[ofs_entry + 4:])
                if u != 0:
                    raise LitError("Reset table entry greater than 32 bits")
                if size >= len(content):
                    raise("Reset table entry out of bounds")
                if bytes_remaining >= window_bytes:
                    lzx.reset()
                    result.append(
                        lzx.decompress(content[base:size], window_bytes))
                    bytes_remaining -= window_bytes
                    base = size
            accum += int32(reset_table[RESET_INTERVAL:])
            ofs_entry += 8
        if bytes_remaining < window_bytes and bytes_remaining > 0:
            lzx.reset()
            result.append(lzx.decompress(content[base:], bytes_remaining))
            bytes_remaining = 0
        if bytes_remaining > 0:
            raise LitError("Failed to completely decompress section")
        return ''.join(result)

    def extract_content(self, output_dir=os.getcwdu()):
        output_dir = os.path.abspath(output_dir)
        try:
            opf_path = os.path.splitext(
                os.path.basename(self._stream.name))[0] + '.opf'
        except AttributeError:
            opf_path = 'content.opf'
        opf_path = os.path.join(output_dir, opf_path)
        self._ensure_dir(opf_path)
        with open(opf_path, 'wb') as f:
            f.write(self.meta.encode('utf-8'))
        for entry in self.manifest.values():
            path = os.path.join(output_dir, entry.path)
            self._ensure_dir(path)
            with open(path, 'wb') as f:
                if 'spine' in entry.state:
                    name = '/'.join(('/data', entry.internal, 'content'))
                    f.write(self.get_markup_file(name).encode('utf-8'))
                else:
                    name = '/'.join(('/data', entry.internal))
                    f.write(self.get_file(name))

    def _ensure_dir(self, path):
        dir = os.path.dirname(path)
        if not os.path.isdir(dir):
            os.makedirs(dir)

def option_parser():
    from calibre import OptionParser
    parser = OptionParser(usage=_('%prog [options] LITFILE'))
    parser.add_option(
        '-o', '--output-dir', default='.', 
        help=_('Output directory. Defaults to current directory.'))
    parser.add_option(
        '--verbose', default=False, action='store_true',
        help=_('Useful for debugging.'))
    return parser

def main(args=sys.argv):
    parser = option_parser()
    opts, args = parser.parse_args(args)
    if len(args) != 2:
        parser.print_help()
        return 1
    lr = LitReader(args[1])
    lr.extract_content(opts.output_dir)
    print _('OEB ebook created in'), opts.output_dir
    return 0

if __name__ == '__main__':
    sys.exit(main())<|MERGE_RESOLUTION|>--- conflicted
+++ resolved
@@ -9,16 +9,7 @@
 
 import sys, struct, cStringIO, os
 import functools
-<<<<<<< HEAD
-=======
-import codecs
 import re
-from itertools import repeat
-
-from calibre import relpath
-from calibre.ebooks.metadata import MetaInformation
-from calibre.ebooks.metadata.opf import OPFReader
->>>>>>> 675510e4
 from calibre.ebooks.lit import LitError
 from calibre.ebooks.lit.maps import OPF_MAP, HTML_MAP
 import calibre.ebooks.lit.mssha1 as mssha1
