#########################################################################
#                                                                       #
#                                                                       #
#   copyright 2002 Paul Henry Tremblay                                  #
#                                                                       #
#   This program is distributed in the hope that it will be useful,     #
#   but WITHOUT ANY WARRANTY; without even the implied warranty of      #
#   MERCHANTABILITY or FITNESS FOR A PARTICULAR PURPOSE. See the GNU    #
#   General Public License for more details.                            #
#                                                                       #
#   You should have received a copy of the GNU General Public License   #
#   along with this program; if not, write to the Free Software         #
#   Foundation, Inc., 59 Temple Place, Suite 330, Boston, MA            #
#   02111-1307 USA                                                      #
#                                                                       #
#                                                                       #
#########################################################################
import os, re, tempfile

from calibre.ebooks.rtf2xml import copy, check_brackets

class ProcessTokens:
    """
    Process each token on a line and add information that will be useful for
    later processing. Information will be put on one line, delimited by "<"
    for main fields, and ">" for sub fields
    """
    def __init__(self,
            in_file,
            exception_handler,
            bug_handler,
            copy = None,
            run_level = 1,
            ):
        self.__file = in_file
        self.__bug_handler = bug_handler
        self.__copy = copy
        self.__run_level = run_level
        self.__write_to = tempfile.mktemp()
        self.initiate_token_dict()
        ##self.initiate_token_actions()
        self.compile_expressions()
        self.__bracket_count=0
        self.__exception_handler = exception_handler
        self.__bug_handler = bug_handler

    def compile_expressions(self):
        self.__num_exp = re.compile(r"([a-zA-Z]+)(.*)")
        self.__utf_exp = re.compile(r'(&.*?;)')

    def initiate_token_dict(self):
        self.__return_code = 0
        self.dict_token={
        # unicode
        'mshex'              :  ('nu', '__________', self.__ms_hex_func),
        # brackets
        '{'                  :	('nu', '{', self.ob_func),
        '}'                  :	('nu', '}', self.cb_func),
        # microsoft characters
        'ldblquote'          :	('mc', 'ldblquote', self.ms_sub_func),
        'rdblquote'          :	('mc', 'rdblquote', self.ms_sub_func),
        'rquote'             :	('mc', 'rquote', self.ms_sub_func),
        'lquote'             :	('mc', 'lquote', self.ms_sub_func),
        'emdash'             :	('mc', 'emdash', self.ms_sub_func),
        'endash'             :	('mc', 'endash', self.ms_sub_func),
        'bullet'             :	('mc', 'bullet', self.ms_sub_func),
        '~'                  :	('mc', '~', self.ms_sub_func),
        'tab'                :	('mc', 'tab', self.ms_sub_func),
        '_'                  :	('mc', '_', self.ms_sub_func),
        ';'                  :	('mc', ';', self.ms_sub_func),
        # this must be wrong
        '-'                  :	('mc', '-', self.ms_sub_func),
        'line'               :  ('mi', 'hardline-break', self.hardline_func), #calibre
        # misc => ml
        '*'                  :	('ml', 'asterisk__', self.default_func),
        ':'                  :	('ml', 'colon_____', self.default_func),
        # text
        'backslash'          :	('nu', '\\', self.text_func),
        'ob'                 :	('nu', '{', self.text_func),
        'cb'                 :	('nu', '}', self.text_func),
        #'line'               :  ('nu', ' ', self.text_func), calibre
        # paragraph formatting => pf
        'page'               :  ('pf', 'page-break', self.default_func),
        'par'                :	('pf', 'par-end___', self.default_func),
        'pard'               :	('pf', 'par-def___', self.default_func),
        'keepn'              :	('pf', 'keep-w-nex', self.bool_st_func),
        'widctlpar'          :	('pf', 'widow-cntl', self.bool_st_func),
        'adjustright'        :	('pf', 'adjust-rgt', self.bool_st_func),
        'lang'               :	('pf', 'language__', self.__language_func),
        'ri'                 :	('pf', 'right-inde', self.divide_by_20),
        'fi'                 :	('pf', 'fir-ln-ind', self.divide_by_20),
        'li'                 :	('pf', 'left-inden', self.divide_by_20),
        'sb'                 :	('pf', 'space-befo', self.divide_by_20),
        'sa'                 :	('pf', 'space-afte', self.divide_by_20),
        'sl'                 :	('pf', 'line-space', self.divide_by_20),
        'deftab'             :	('pf', 'default-ta', self.divide_by_20),
        'ql'                 :	('pf', 'align_____<left', self.two_part_func),
        'qc'                 :	('pf', 'align_____<cent', self.two_part_func),
        'qj'                 :	('pf', 'align_____<just', self.two_part_func),
        'qr'                 :	('pf', 'align_____<right', self.two_part_func),
        'nowidctlpar'        :	('pf', 'widow-cntr<false', self.two_part_func),
        'tx'                 :  ('pf', 'tab-stop__', self.divide_by_20),
        'tb'                 :  ('pf', 'tab-bar-st', self.divide_by_20),
        'tqr'                :  ('pf', 'tab-right_', self.default_func),
        'tqdec'              :  ('pf', 'tab-dec___', self.default_func),
        'tqc'                :  ('pf', 'tab-center', self.default_func),
        'tlul'               :  ('pf', 'leader-und', self.default_func),
        'tlhyph'             :  ('pf', 'leader-hyp', self.default_func),
        'tldot'              :  ('pf', 'leader-dot', self.default_func),
        # stylesheet = > ss
        'stylesheet'         :	('ss', 'style-shet', self.default_func),
        'sbasedon'           :	('ss', 'based-on__', self.default_func),
        'snext'              :	('ss', 'next-style', self.default_func),
        'cs'                 :	('ss', 'char-style', self.default_func),
        's'                  :	('ss', 'para-style', self.default_func),
        # graphics => gr
        'pict'               :	('gr', 'picture___', self.default_func),
        'objclass'           :	('gr', 'obj-class_', self.default_func),
        'macpict'            :	('gr', 'mac-pic___', self.default_func),
        # section => sc
        'sect'               :	('sc', 'section___', self.default_func),
        'sectd'              :	('sc', 'sect-defin', self.default_func),
        'endhere'            :	('sc', 'sect-note_', self.default_func),
        # list=> ls
        'pntext'             :	('ls', 'list-text_', self.default_func),
        # this line must be wrong because it duplicates an earlier one
        'listtext'           :	('ls', 'list-text_', self.default_func),
        'pn'                 :	('ls', 'list______', self.default_func),
        'pnseclvl'           :	('ls', 'list-level', self.default_func),
        'pncard'             :	('ls', 'list-cardi', self.bool_st_func),
        'pndec'              :	('ls', 'list-decim', self.bool_st_func),
        'pnucltr'            :	('ls', 'list-up-al', self.bool_st_func),
        'pnucrm'             :	('ls', 'list-up-ro', self.bool_st_func),
        'pnord'              :	('ls', 'list-ord__', self.bool_st_func),
        'pnordt'             :	('ls', 'list-ordte', self.bool_st_func),
        'pnlvlblt'           :	('ls', 'list-bulli', self.bool_st_func),
        'pnlvlbody'          :	('ls', 'list-simpi', self.bool_st_func),
        'pnlvlcont'          :	('ls', 'list-conti', self.bool_st_func),
        'pnhang'             :	('ls', 'list-hang_', self.bool_st_func),
        'pntxtb'             :	('ls', 'list-tebef', self.bool_st_func),
        'ilvl'               :	('ls', 'list-level', self.default_func),
        'ls'                 :	('ls', 'list-id___', self.default_func),
        'pnstart'            :	('ls', 'list-start', self.default_func),
        'itap'               :	('ls', 'nest-level', self.default_func),
        'leveltext'          :  ('ls', 'level-text', self.default_func),
        'levelnumbers'       :  ('ls', 'level-numb', self.default_func),
        'list'               :  ('ls', 'list-in-tb', self.default_func),
        'listlevel'          :  ('ls', 'list-tb-le', self.default_func),
        'listname'           :  ('ls', 'list-name_', self.default_func),
        'listtemplateid'     :  ('ls', 'ls-tem-id_', self.default_func),
        'leveltemplateid'    :  ('ls', 'lv-tem-id_', self.default_func),
        'listhybrid'         :  ('ls', 'list-hybri', self.default_func),
        'levelstartat'       :  ('ls', 'level-star', self.default_func),
        'levelspace'         :  ('ls', 'level-spac', self.divide_by_20),
        'levelindent'        :  ('ls', 'level-inde', self.default_func),
        'levelnfc'           :  ('ls', 'level-type', self.__list_type_func),
        'levelnfcn'          :  ('ls', 'level-type', self.__list_type_func),
        'listid'             :  ('ls', 'lis-tbl-id',  self.default_func),
        'listoverride'       :  ('ls', 'lis-overid', self.default_func),
        # duplicate
        'pnlvl'              :	('ls', 'list-level', self.default_func),
        # root info => ri
        'rtf'                :	('ri', 'rtf_______', self.default_func),
        'deff'               :	('ri', 'deflt-font', self.default_func),
        'mac'                :	('ri', 'macintosh_', self.default_func),
        'pc'                 :	('ri', 'pc________', self.default_func),
        'pca'                :	('ri', 'pca_______', self.default_func),
        'ansi'               :	('ri', 'ansi______', self.default_func),
        'ansicpg'            :	('ri', 'ansi-codpg', self.default_func),
        # notes => nt
        'footnote'           :	('nt', 'footnote__', self.default_func),
        'ftnalt'             :	('nt', 'type______<endnote', self.two_part_func),
        # anchor => an
        'tc'                 :	('an', 'toc_______', self.default_func),
        'bkmkstt'            :	('an', 'book-mk-st', self.default_func),
        'bkmkstart'          :	('an', 'book-mk-st', self.default_func),
        'bkmkend'            :	('an', 'book-mk-en', self.default_func),
        'xe'                 :	('an', 'index-mark', self.default_func),
        'rxe'                :	('an', 'place_____', self.default_func),
        # index => in
        'bxe'                :	('in', 'index-bold', self.default_func),
        'ixe'                :	('in', 'index-ital', self.default_func),
        'txe'                :	('in', 'index-see_', self.default_func),
        # table of contents => tc
        'tcl'               :   ('tc', 'toc-level_', self.default_func),
        'tcn'               :   ('tc', 'toc-sup-nu', self.default_func),
        # field => fd
        'field'              :	('fd', 'field_____', self.default_func),
        'fldinst'            :	('fd', 'field-inst', self.default_func),
        'fldrslt'            :	('fd', 'field-rslt', self.default_func),
        'datafield'          :	('fd', 'datafield_', self.default_func),
        # info-tables => it
        'fonttbl'            :	('it', 'font-table', self.default_func),
        'colortbl'           :	('it', 'colr-table', self.default_func),
        'listoverridetable'  :	('it', 'lovr-table', self.default_func),
        'listtable'          :	('it', 'listtable_', self.default_func),
        'revtbl'             :	('it', 'revi-table', self.default_func),
        # character info => ci
        'b'                  :	('ci', 'bold______', self.bool_st_func),
        'blue'               :	('ci', 'blue______', self.color_func),
        'caps'               :  ('ci', 'caps______', self.bool_st_func),
        'cf'                 :	('ci', 'font-color', self.default_func),
        'chftn'              :	('ci', 'footnot-mk', self.bool_st_func),
        'dn'                 :	('ci', 'font-down_', self.divide_by_2),
        'embo'               :	('ci', 'emboss____', self.bool_st_func),
        'f'                  :	('ci', 'font-style', self.default_func),
        'fs'                 :	('ci', 'font-size_', self.divide_by_2),
        'green'              :	('ci', 'green_____', self.color_func),
        'i'                  :	('ci', 'italics___', self.bool_st_func),
        'impr'               :	('ci', 'engrave___', self.bool_st_func),
        'outl'               :	('ci', 'outline___', self.bool_st_func),
        'plain'              :	('ci', 'plain_____', self.bool_st_func),
        'red'                :	('ci', 'red_______', self.color_func),
        'scaps'              :	('ci', 'small-caps', self.bool_st_func),
        'shad'               :	('ci', 'shadow____', self.bool_st_func),
        'strike'             :	('ci', 'strike-thr', self.bool_st_func),
        'striked'            :	('ci', 'dbl-strike', self.bool_st_func),
        'sub'                :	('ci', 'subscript_', self.bool_st_func),
        'super'              :	('ci', 'superscrip', self.bool_st_func),
        'nosupersub'         :	('ci', 'no-su-supe', self.__no_sup_sub_func),
        'up'                 :	('ci', 'font-up___', self.divide_by_2),
        'v'                  :	('ci', 'hidden____', self.default_func),
        #  table => tb
        'trowd'              :	('tb', 'row-def___', self.default_func),
        'cell'               :	('tb', 'cell______', self.default_func),
        'row'                :	('tb', 'row_______', self.default_func),
        'intbl'              :	('tb', 'in-table__', self.default_func),
        'cols'               :	('tb', 'columns___', self.default_func),
        'trleft'             :	('tb', 'row-pos-le', self.divide_by_20),
        'cellx'              :	('tb', 'cell-posit', self.divide_by_20),
        'trhdr'              :  ('tb', 'row-header', self.default_func),
        # preamble => pr
        # document information => di
        'info'               :	('di', 'doc-info__', self.default_func),
        'author'             :	('di', 'author____', self.default_func),
        'operator'           :	('di', 'operator__', self.default_func),
        'title'              :	('di', 'title_____', self.default_func),
        'keywords'           :  ('di', 'keywords__', self.default_func),
        'doccomm'            :  ('di', 'doc-notes_', self.default_func),
        'comment'            :  ('di', 'doc-notes_', self.default_func),
        'subject'            :  ('di', 'subject___', self.default_func),
        'creatim'            :	('di', 'create-tim', self.default_func),
        'yr'                 :	('di', 'year______', self.default_func),
        'mo'                 :	('di', 'month_____', self.default_func),
        'dy'                 :	('di', 'day_______', self.default_func),
        'min'                :	('di', 'minute____', self.default_func),
        'revtim'             :	('di', 'revis-time', self.default_func),
        'nofwords'           :	('di', 'num-of-wor', self.default_func),
        'nofchars'           :	('di', 'num-of-chr', self.default_func),
        'nofpages'           :	('di', 'num-of-pag', self.default_func),
        'edmins'             :	('di', 'edit-time_', self.default_func),
        # headers and footers => hf
        'headerf'            :	('hf', 'head-first', self.default_func),
        'headerl'            :	('hf', 'head-left_', self.default_func),
        'headerr'            :	('hf', 'head-right', self.default_func),
        'footerf'            :	('hf', 'foot-first', self.default_func),
        'footerl'            :	('hf', 'foot-left_', self.default_func),
        'footerr'            :	('hf', 'foot-right', self.default_func),
        'header'             :	('hf', 'header____', self.default_func),
        'footer'             :	('hf', 'footer____', self.default_func),
        # page => pa
        'margl'              :	('pa', 'margin-lef', self.divide_by_20),
        'margr'              :	('pa', 'margin-rig', self.divide_by_20),
        'margb'              :	('pa', 'margin-bot', self.divide_by_20),
        'margt'              :	('pa', 'margin-top', self.divide_by_20),
        'gutter'             :	('pa', 'gutter____', self.divide_by_20),
        'paperw'             :	('pa', 'paper-widt', self.divide_by_20),
        'paperh'             :	('pa', 'paper-hght', self.divide_by_20),
        # annotation => an
        'annotation'         :  ('an', 'annotation', self.default_func),
        # underline
        'ul'                 :	('ul', 'underlined<continous', self.two_part_func),
        'uld'                :	('ul', 'underlined<dotted', self.two_part_func),
        'uldash'             :	('ul', 'underlined<dash', self.two_part_func),
        'uldashd'            :	('ul', 'underlined<dash-dot', self.two_part_func),
        'uldashdd'           :	('ul', 'underlined<dash-dot-dot', self.two_part_func),
        'uldb'               :	('ul', 'underlined<double', self.two_part_func),
        'ulhwave'            :	('ul', 'underlined<heavy-wave', self.two_part_func),
        'ulldash'            :	('ul', 'underlined<long-dash', self.two_part_func),
        'ulth'               :	('ul', 'underlined<thich', self.two_part_func),
        'ulthd'              :	('ul', 'underlined<thick-dotted', self.two_part_func),
        'ulthdash'           :	('ul', 'underlined<thick-dash', self.two_part_func),
        'ulthdashd'          :	('ul', 'underlined<thick-dash-dot', self.two_part_func),
        'ulthdashdd'         :	('ul', 'underlined<thick-dash-dot-dot', self.two_part_func),
        'ulthldash'          :	('ul', 'underlined<thick-long-dash', self.two_part_func),
        'ululdbwave'         :	('ul', 'underlined<double-wave', self.two_part_func),
        'ulw'                :	('ul', 'underlined<word', self.two_part_func),
        'ulwave'             :	('ul', 'underlined<wave', self.two_part_func),
        'ulnone'             :	('ul', 'underlined<false', self.two_part_func),
        # border => bd
        'trbrdrh'            :	('bd', 'bor-t-r-hi', self.default_func),
        'trbrdrv'            :	('bd', 'bor-t-r-vi', self.default_func),
        'trbrdrt'            :	('bd', 'bor-t-r-to', self.default_func),
        'trbrdrl'            :	('bd', 'bor-t-r-le', self.default_func),
        'trbrdrb'            :	('bd', 'bor-t-r-bo', self.default_func),
        'trbrdrr'            :	('bd', 'bor-t-r-ri', self.default_func),
        'clbrdrb'            :	('bd', 'bor-cel-bo', self.default_func),
        'clbrdrt'            :	('bd', 'bor-cel-to', self.default_func),
        'clbrdrl'            :	('bd', 'bor-cel-le', self.default_func),
        'clbrdrr'            :	('bd', 'bor-cel-ri', self.default_func),
        'brdrb'              :	('bd', 'bor-par-bo', self.default_func),
        'brdrt'              :	('bd', 'bor-par-to', self.default_func),
        'brdrl'              :	('bd', 'bor-par-le', self.default_func),
        'brdrr'              :	('bd', 'bor-par-ri', self.default_func),
        'box'                :	('bd', 'bor-par-bx', self.default_func),
        'chbrdr'            :	('bd', 'bor-par-bo', self.default_func),
        'brdrbtw'            :	('bd', 'bor-for-ev', self.default_func),
        'brdrbar'            :	('bd', 'bor-outsid', self.default_func),
        'brdrnone'           :	('bd', 'bor-none__<false', self.two_part_func),
        # border type => bt
        'brdrs'              :	('bt', 'bdr-single', self.default_func),
        'brdrth'             :	('bt', 'bdr-doubtb', self.default_func),
        'brdrsh'             :	('bt', 'bdr-shadow', self.default_func),
        'brdrdb'             :	('bt', 'bdr-double', self.default_func),
        'brdrdot'            :	('bt', 'bdr-dotted', self.default_func),
        'brdrdash'           :	('bt', 'bdr-dashed', self.default_func),
        'brdrhair'           :	('bt', 'bdr-hair__', self.default_func),
        'brdrinset'          :	('bt', 'bdr-inset_', self.default_func),
        'brdrdashsm'         :	('bt', 'bdr-das-sm', self.default_func),
        'brdrdashd'          :	('bt', 'bdr-dot-sm', self.default_func),
        'brdrdashdd'         :	('bt', 'bdr-dot-do', self.default_func),
        'brdroutset'         :	('bt', 'bdr-outset', self.default_func),
        'brdrtriple'         :	('bt', 'bdr-trippl', self.default_func),
        'brdrtnthsg'         :	('bt', 'bdr-thsm__', self.default_func),
        'brdrthtnsg'         :	('bt', 'bdr-htsm__', self.default_func),
        'brdrtnthtnsg'       :	('bt', 'bdr-hthsm_', self.default_func),
        'brdrtnthmg'         :	('bt', 'bdr-thm___', self.default_func),
        'brdrthtnmg'         :	('bt', 'bdr-htm___', self.default_func),
        'brdrtnthtnmg'       :	('bt', 'bdr-hthm__', self.default_func),
        'brdrtnthlg'         :	('bt', 'bdr-thl___', self.default_func),
        'brdrtnthtnlg'       :	('bt', 'bdr-hthl__', self.default_func),
        'brdrwavy'           :	('bt', 'bdr-wavy__', self.default_func),
        'brdrwavydb'         :	('bt', 'bdr-d-wav_', self.default_func),
        'brdrdashdotstr'     :	('bt', 'bdr-strip_', self.default_func),
        'brdremboss'         :	('bt', 'bdr-embos_', self.default_func),
        'brdrengrave'        :	('bt', 'bdr-engra_', self.default_func),
        'brdrframe'          :	('bt', 'bdr-frame_', self.default_func),
        'brdrw'              :	('bt', 'bdr-li-wid', self.divide_by_20),
        'brsp'              :	('bt', 'bdr-sp-wid', self.divide_by_20),
        'brdrcf'              :	('bt', 'bdr-color_', self.default_func),
        # comments
        # 'comment'              :	('cm', 'comment___', self.default_func),
        }
        self.__number_type_dict = {
            0:      'Arabic',
            1:      'uppercase Roman numeral',
            2:      'lowercase Roman numeral',
            3:      'uppercase letter',
            4:      'lowercase letter',
            5:      'ordinal number',
            6:      'cardianl text number',
            7:      'ordinal text number',
            10:     'Kanji numbering without the digit character',
            11:     'Kanji numbering with the digit character',
            1246:   'phonetic Katakana characters in aiueo order',
            1346:   'phonetic katakana characters in iroha order',
            14:     'double byte character',
            15:     'single byte character',
            16:     'Kanji numbering 3',
            17:     'Kanji numbering 4',
            18:     'Circle numbering' ,
            19:     'double-byte Arabic numbering',
            2046:   'phonetic double-byte Katakana characters',
            2146:   'phonetic double-byte katakana characters',
            22:     'Arabic with leading zero',
            23:     'bullet',
            24:     'Korean numbering 2',
            25:     'Korean numbering 1',
            26:     'Chinese numbering 1',
            27:     'Chinese numbering 2',
            28:     'Chinese numbering 3',
            29:     'Chinese numbering 4',
            30:     'Chinese Zodiac numbering 1',
            31:     'Chinese Zodiac numbering 2',
            32:     'Chinese Zodiac numbering 3',
            33:     'Taiwanese double-byte numbering 1',
            34:     'Taiwanese double-byte numbering 2',
            35:     'Taiwanese double-byte numbering 3',
            36:     'Taiwanese double-byte numbering 4',
            37:     'Chinese double-byte numbering 1',
            38:     'Chinese double-byte numbering 2',
            39:     'Chinese double-byte numbering 3',
            40:     'Chinese double-byte numbering 4',
            41:     'Korean double-byte numbering 1',
            42:     'Korean double-byte numbering 2',
            43:     'Korean double-byte numbering 3',
            44:     'Korean double-byte numbering 4',
            45:     'Hebrew non-standard decimal',
            46:     'Arabic Alif Ba Tah',
            47:     'Hebrew Biblical standard',
            48:     'Arabic Abjad style',
            255:    'No number',
        }
        self.__language_dict = {
            1078 	:  'Afrikaans',
            1052 	:  'Albanian',
            1025 	:  'Arabic',
            5121 	:  'Arabic Algeria',
            15361 	:  'Arabic Bahrain',
            3073 	:  'Arabic Egypt',
            1 	    :   'Arabic General',
            2049 	:  'Arabic Iraq',
            11265 	:  'Arabic Jordan',
            13313 	:  'Arabic Kuwait',
            12289 	:  'Arabic Lebanon',
            4097 	:  'Arabic Libya',
            6145 	:  'Arabic Morocco',
            8193 	:  'Arabic Oman',
            16385 	:  'Arabic Qatar',
            10241 	:  'Arabic Syria',
            7169 	:  'Arabic Tunisia',
            14337 	:  'Arabic U.A.E.',
            9217 	:  'Arabic Yemen',
            1067 	:  'Armenian',
            1101 	:  'Assamese',
            2092 	:  'Azeri Cyrillic',
            1068 	:  'Azeri Latin',
            1069 	:  'Basque',
            1093 	:  'Bengali',
            4122 	:  'Bosnia Herzegovina',
            1026 	:  'Bulgarian',
            1109 	:  'Burmese',
            1059 	:  'Byelorussian',
            1027 	:  'Catalan',
            2052 	:  'Chinese China',
            4 	    :  'Chinese General',
            3076 	:  'Chinese Hong Kong',
            4100 	:  'Chinese Singapore',
            1028 	:  'Chinese Taiwan',
            1050 	:  'Croatian',
            1029 	:  'Czech',
            1030 	:  'Danish',
            2067 	:  'Dutch Belgium',
            1043 	:  'Dutch Standard',
            3081 	:  'English Australia',
            10249 	:  'English Belize',
            2057 	:  'English British',
            4105 	:  'English Canada',
            9225 	:  'English Caribbean',
            9 	    :  'English General',
            6153 	:  'English Ireland',
            8201 	:  'English Jamaica',
            5129 	:  'English New Zealand',
            13321 	:  'English Philippines',
            7177 	:  'English South Africa',
            11273 	:  'English Trinidad',
            1033 	:  'English United States',
            1061 	:  'Estonian',
            1080 	:  'Faerose',
            1065 	:  'Farsi',
            1035 	:  'Finnish',
            1036 	:  'French',
            2060 	:  'French Belgium',
            11276 	:  'French Cameroon',
            3084 	:  'French Canada',
            12300 	:  'French Cote d\'Ivoire',
            5132 	:  'French Luxembourg',
            13324 	:  'French Mali',
            6156 	:  'French Monaco',
            8204 	:  'French Reunion',
            10252 	:  'French Senegal',
            4108 	:  'French Swiss',
            7180 	:  'French West Indies',
            9228 	:  'French Democratic Republic of the Congo',
            1122 	:  'Frisian',
            1084 	:  'Gaelic',
            2108 	:  'Gaelic Ireland',
            1110 	:  'Galician',
            1079 	:  'Georgian',
            1031 	:  'German',
            3079 	:  'German Austrian',
            5127 	:  'German Liechtenstein',
            4103 	:  'German Luxembourg',
            2055 	:  'German Switzerland',
            1032 	:  'Greek',
            1095 	:  'Gujarati',
            1037 	:  'Hebrew',
            1081 	:  'Hindi',
            1038 	:  'Hungarian',
            1039 	:  'Icelandic',
            1057 	:  'Indonesian',
            1040 	:  'Italian',
            2064 	:  'Italian Switzerland',
            1041 	:  'Japanese',
            1099 	:  'Kannada',
            1120 	:  'Kashmiri',
            2144 	:  'Kashmiri India',
            1087 	:  'Kazakh',
            1107 	:  'Khmer',
            1088 	:  'Kirghiz',
            1111 	:  'Konkani',
            1042 	:  'Korean',
            2066 	:  'Korean Johab',
            1108 	:  'Lao',
            1062 	:  'Latvian',
            1063 	:  'Lithuanian',
            2087 	:  'Lithuanian Classic',
            1086 	:  'Malay',
            2110 	:  'Malay Brunei Darussalam',
            1100 	:  'Malayalam',
            1082 	:  'Maltese',
            1112 	:  'Manipuri',
            1102 	:  'Marathi',
            1104 	:  'Mongolian',
            1121 	:  'Nepali',
            2145 	:  'Nepali India',
            1044 	:  'Norwegian Bokmal',
            2068 	:  'Norwegian Nynorsk',
            1096 	:  'Oriya',
            1045 	:  'Polish',
            1046 	:  'Portuguese (Brazil)',
            2070 	:  'Portuguese (Portugal)',
            1094 	:  'Punjabi',
            1047 	:  'Rhaeto-Romanic',
            1048 	:  'Romanian',
            2072 	:  'Romanian Moldova',
            1049 	:  'Russian',
            2073 	:  'Russian Moldova',
            1083 	:  'Sami Lappish',
            1103 	:  'Sanskrit',
            3098 	:  'Serbian Cyrillic',
            2074 	:  'Serbian Latin',
            1113 	:  'Sindhi',
            1051 	:  'Slovak',
            1060 	:  'Slovenian',
            1070 	:  'Sorbian',
            11274 	:  'Spanish Argentina',
            16394 	:  'Spanish Bolivia',
            13322 	:  'Spanish Chile',
            9226 	:  'Spanish Colombia',
            5130 	:  'Spanish Costa Rica',
            7178 	:  'Spanish Dominican Republic',
            12298 	:  'Spanish Ecuador',
            17418 	:  'Spanish El Salvador',
            4106 	:  'Spanish Guatemala',
            18442 	:  'Spanish Honduras',
            2058 	:  'Spanish Mexico',
            3082 	:  'Spanish Modern',
            19466 	:  'Spanish Nicaragua',
            6154 	:  'Spanish Panama',
            15370 	:  'Spanish Paraguay',
            10250 	:  'Spanish Peru',
            20490 	:  'Spanish Puerto Rico',
            1034 	:  'Spanish Traditional',
            14346 	:  'Spanish Uruguay',
            8202 	:  'Spanish Venezuela',
            1072 	:  'Sutu',
            1089 	:  'Swahili',
            1053 	:  'Swedish',
            2077 	:  'Swedish Finland',
            1064 	:  'Tajik',
            1097 	:  'Tamil',
            1092 	:  'Tatar',
            1098 	:  'Telugu',
            1054 	:  'Thai',
            1105 	:  'Tibetan',
            1073 	:  'Tsonga',
            1074 	:  'Tswana',
            1055 	:  'Turkish',
            1090 	:  'Turkmen',
            1058 	:  'Ukranian',
            1056 	:  'Urdu',
            2080 	:  'Urdu India',
            2115 	:  'Uzbek Cyrillic',
            1091 	:  'Uzbek Latin',
            1075 	:  'Venda',
            1066 	:  'Vietnamese',
            1106 	:  'Welsh',
            1076 	:  'Xhosa',
            1085 	:  'Yiddish',
            1077 	:  'Zulu',
            1024 	:  'Unkown',
            255 	:  'Unkown',
        }
    """
        # unknown
        # These must get passed on because they occure after \*
        'do'                :   ('un', 'unknown___', self.default_func),
        'company'           :	('un', 'company___', self.default_func),
        'shpinst'           :   ('un', 'unknown___', self.default_func),
        'panose'            :   ('un', 'unknown___', self.default_func),
        'falt'              :   ('un', 'unknown___', self.default_func),
        'listoverridetable' :   ('un', 'unknown___', self.default_func),
        'category'          :   ('un', 'unknown___', self.default_func),
        'template'          :   ('un', 'unknown___', self.default_func),
        'ud'                :   ('un', 'unknown___', self.default_func),
        'formfield'         :   ('un', 'unknown___', self.default_func),
        'ts'                :   ('un', 'unknown___', self.default_func),
        'rsidtbl'           :   ('un', 'unknown___', self.default_func),
        'generator'         :   ('un', 'unknown___', self.default_func),
        'ftnsep'            :   ('un', 'unknown___', self.default_func),
        'aftnsep'           :   ('un', 'unknown___', self.default_func),
        'aftnsepc'           :   ('un', 'unknown___', self.default_func),
        'aftncn'            :   ('un', 'unknown___', self.default_func),
        'objclass'           :   ('un', 'unknown___', self.default_func),
        'objdata'           :   ('un', 'unknown___', self.default_func),
        'picprop'           :   ('un', 'unknown___', self.default_func),
        'blipuid'           :   ('un', 'unknown___', self.default_func),
    """
    def __ms_hex_func(self, pre, token, num):
        num = num[1:] # chop off leading 0, which I added
        num = num.upper() # the mappings store hex in caps
        return 'tx<hx<__________<\'%s\n' % num # add an ' for the mappings

    def ms_sub_func(self, pre, token, num):
        return 'tx<mc<__________<%s\n' % token

    def hardline_func(self, pre, token, num):
        return 'mi<tg<empty_____<%s\n' % token

    def default_func(self, pre, token, num):
        if num is None:
            num = 'true'
        return 'cw<%s<%s<nu<%s\n' % (pre, token, num)

    def __list_type_func(self, pre, token, num):
        type = 'arabic'
        if num is None:
            type = 'Arabic'
        else:
            try:
                num = int(num)
            except ValueError:
                if self.__run_level > 3:
<<<<<<< HEAD
                    msg = _('Number "%s" cannot be converted to integer\n') % num
=======
                    msg = 'Number "%s" cannot be converted to integer\n' % num
>>>>>>> d0f92778
                    raise self.__bug_handler, msg
            type = self.__number_type_dict.get(num)
            if type is None:
                if self.__run_level > 3:
                    msg = _('No type for "%s" in self.__number_type_dict\n')
                    raise self.__bug_handler
                type = 'Arabic'
        return 'cw<%s<%s<nu<%s\n' % (pre, token, type)

    def __language_func(self, pre, token, num):
        lang_name = self.__language_dict.get(int(re.search('[0-9]+', num).group()))
        if not lang_name:
            lang_name = "not defined"
            if self.__run_level > 3:
                msg = _('No entry for number "%s"') % num
                raise self.__bug_handler, msg
        return 'cw<%s<%s<nu<%s\n' % (pre, token, lang_name)

    def two_part_func(self, pre, token, num):
        list = token.split("<")
        token = list[0]
        num = list[1]
        return 'cw<%s<%s<nu<%s\n' % (pre, token, num)
        ##return 'cw<nu<nu<nu<%s>num<%s\n' % (token, num)

    def divide_by_2(self, pre, token, num):
        num = self.divide_num(num, 2)
        return 'cw<%s<%s<nu<%s\n' % (pre, token, num)
        ##return 'cw<nu<nu<nu<%s>%s<%s\n' % (token, num, token)

    def divide_by_20(self, pre, token, num):
        num = self.divide_num(num, 20)
        return 'cw<%s<%s<nu<%s\n' % (pre, token, num)
        ##return 'cw<nu<nu<nu<%s>%s<%s\n' % (token, num, token)

    def text_func(self, pre, token, num=None):
        return 'tx<nu<__________<%s\n' % token

    def ob_func(self, pre, token, num=None):
        self.__bracket_count += 1
        return 'ob<nu<open-brack<%04d\n' % self.__bracket_count

    def cb_func(self, pre, token, num=None):
        line = 'cb<nu<clos-brack<%04d\n' % self.__bracket_count
        self.__bracket_count -= 1
        return line

    def color_func(self, pre, token, num):
        third_field = 'nu'
        if num[-1] == ';':
            num = num[:-1]
            third_field = 'en'
        num = str('%X' % int(num))
        if len(num) != 2:
            num = "0" + num
        return 'cw<%s<%s<%s<%s\n' % (pre, token, third_field, num)
        ##return 'cw<cl<%s<nu<nu<%s>%s<%s\n' % (third_field, token, num, token)

    def bool_st_func(self, pre, token, num):
        if num is None or num == '' or num == '1':
            return 'cw<%s<%s<nu<true\n' % (pre, token)
            ##return 'cw<nu<nu<nu<%s>true<%s\n' % (token, token)
        elif num == '0':
            return 'cw<%s<%s<nu<false\n' % (pre, token)
                ##return 'cw<nu<nu<nu<%s>false<%s\n' % (token, token)
        else:
<<<<<<< HEAD
            msg = _("boolean should have some value module process tokens\ntoken is %s\n'%s'\n") % (token, num)
=======
            msg = "boolean should have some value module process tokens\ntoken is %s\n'%s'\n" % (token, num)
>>>>>>> d0f92778
            raise self.__bug_handler, msg

    def __no_sup_sub_func(self, pre, token, num):
        the_string = 'cw<ci<subscript_<nu<false\n'
        the_string += 'cw<ci<superscrip<nu<false\n'
        return the_string

    def divide_num(self, numerator, denominator):
        try:
            #calibre why ignore negative number? Wrong in case of \fi
            numerator = float(re.search('[0-9.\-]+', numerator).group())
        except TypeError, msg:
            if self.__run_level > 3:
<<<<<<< HEAD
                msg = _('No number to process?\nthis indicates that the token \(\\li\) \
=======
                msg = ('No number to process?\nthis indicates that the token \(\\li\) \
>>>>>>> d0f92778
                should have a number and does not\nnumerator is \
                "%s"\ndenominator is "%s"\n') % (numerator, denominator)
                raise self.__bug_handler, msg
            if 5 > self.__return_code:
                self.__return_code = 5
            return 0
        num = '%0.2f' % round(numerator/denominator, 2)
        return num
        string_num = str(num)
        if string_num[-2:] == ".0":
            string_num = string_num[:-2]
        return string_num

    def split_let_num(self, token):
        match_obj = re.search(self.__num_exp,token)
        if match_obj is not None:
            first = match_obj.group(1)
            second = match_obj.group(2)
            if not second:
                if self.__run_level > 3:
                    msg = _("token is '%s' \n") % token
                    raise self.__bug_handler, msg
                return first, 0
        else:
            if self.__run_level > 3:
                msg = _("token is '%s' \n") % token
                raise self.__bug_handler
            return token, 0
        return first, second

    def convert_to_hex(self,number):
        """Convert a string to uppercase hexidecimal"""
        num = int(number)
        try:
            hex_num = "%X" % num
            return hex_num
        except:
            raise self.__bug_handler

    def process_cw(self, token):
        """Change the value of the control word by determining what dictionary
        it belongs to"""
        special = [  '*', ':', '}', '{',   '~', '_', '-', ';' ]
        ##if token != "{" or token != "}":
        token = token[1:] # strip off leading \
        token = token.replace(" ", "")
        ##if not token: return
        only_alpha = token.isalpha()
        num = None
        if not only_alpha and token not in special:
            token, num = self.split_let_num(token)
        pre, token, action = self.dict_token.get(token, (None, None, None))
        if action:
            return action(pre, token, num)
<<<<<<< HEAD
    
=======

>>>>>>> d0f92778
    def __check_brackets(self, in_file):
        self.__check_brack_obj = check_brackets.CheckBrackets\
            (file = in_file)
        good_br =  self.__check_brack_obj.check_brackets()[0]
        if not good_br:
            return 1

    def process_tokens(self):
        """Main method for handling other methods. """
        line_count = 0
<<<<<<< HEAD
        with open(self.__file, 'r') as read_obj, open(self.__write_to, 'wb') as write_obj:
            for line in read_obj:
                token = line.replace("\n","")
                line_count += 1
                if line_count == 1 and token != '\\{':
                        msg = _('Invalid RTF: document doesn\'t start with {\n')
                        raise self.__exception_handler, msg
                elif line_count == 2 and token[0:4] != '\\rtf':
                        msg =_('Invalid RTF: document doesn\'t start with \\rtf \n')
                        raise self.__exception_handler, msg
                
                the_index = token.find('\\ ')
                if token is not None and  the_index > -1:
                    msg =_('Invalid RTF: token "\\ " not valid.\n')
                    raise self.__exception_handler, msg
                elif token[:1] == "\\":
                    try:
                        token.decode('us-ascii')
                    except UnicodeError, msg:
                        msg = _('Invalid RTF: Tokens not ascii encoded.\n%s') % str(msg)
                        raise self.__exception_handler, msg
                    line = self.process_cw(token)
                    if line is not None:
                        write_obj.write(line)
                else:
                    fields = re.split(self.__utf_exp, token)
                    for field in fields:
                        if not field:
                            continue
                        if field[0:1] == '&':
                            write_obj.write('tx<ut<__________<%s\n' % field)
                        else:
                            write_obj.write('tx<nu<__________<%s\n' % field)

        if not line_count:
            msg =_('Invalid RTF: file appears to be empty.\n')
            raise self.__exception_handler, msg
        
=======
        with open(self.__file, 'r') as read_obj:
            with open(self.__write_to, 'wb') as write_obj:
                for line in read_obj:
                    token = line.replace("\n","")
                    line_count += 1
                    if line_count == 1 and token != '\\{':
                            msg = 'Invalid RTF: document doesn\'t start with {\n'
                            raise self.__exception_handler, msg
                    elif line_count == 2 and token[0:4] != '\\rtf':
                            msg = 'Invalid RTF: document doesn\'t start with \\rtf \n'
                            raise self.__exception_handler, msg

                    the_index = token.find('\\ ')
                    if token is not None and  the_index > -1:
                        msg = 'Invalid RTF: token "\\ " not valid.\n'
                        raise self.__exception_handler, msg
                    elif token[:1] == "\\":
                        try:
                            token.decode('us-ascii')
                        except UnicodeError, msg:
                            msg = 'Invalid RTF: Tokens not ascii encoded.\n%s' % str(msg)
                            raise self.__exception_handler, msg
                        line = self.process_cw(token)
                        if line is not None:
                            write_obj.write(line)
                    else:
                        fields = re.split(self.__utf_exp, token)
                        for field in fields:
                            if not field:
                                continue
                            if field[0:1] == '&':
                                write_obj.write('tx<ut<__________<%s\n' % field)
                            else:
                                write_obj.write('tx<nu<__________<%s\n' % field)

        if not line_count:
            msg = 'Invalid RTF: file appears to be empty.\n'
            raise self.__exception_handler, msg

>>>>>>> d0f92778
        copy_obj = copy.Copy(bug_handler = self.__bug_handler)
        if self.__copy:
            copy_obj.copy_file(self.__write_to, "processed_tokens.data")
        copy_obj.rename(self.__write_to, self.__file)
        os.remove(self.__write_to)
<<<<<<< HEAD
        
=======

>>>>>>> d0f92778
        bad_brackets = self.__check_brackets(self.__file)
        if bad_brackets:
            msg = _('Invalid RTF: document does not have matching brackets.\n')
            raise self.__exception_handler, msg
        else:
            return self.__return_code<|MERGE_RESOLUTION|>--- conflicted
+++ resolved
@@ -622,16 +622,12 @@
                 num = int(num)
             except ValueError:
                 if self.__run_level > 3:
-<<<<<<< HEAD
-                    msg = _('Number "%s" cannot be converted to integer\n') % num
-=======
                     msg = 'Number "%s" cannot be converted to integer\n' % num
->>>>>>> d0f92778
                     raise self.__bug_handler, msg
             type = self.__number_type_dict.get(num)
             if type is None:
                 if self.__run_level > 3:
-                    msg = _('No type for "%s" in self.__number_type_dict\n')
+                    msg = 'No type for "%s" in self.__number_type_dict\n'
                     raise self.__bug_handler
                 type = 'Arabic'
         return 'cw<%s<%s<nu<%s\n' % (pre, token, type)
@@ -641,7 +637,7 @@
         if not lang_name:
             lang_name = "not defined"
             if self.__run_level > 3:
-                msg = _('No entry for number "%s"') % num
+                msg = 'No entry for number "%s"' % num
                 raise self.__bug_handler, msg
         return 'cw<%s<%s<nu<%s\n' % (pre, token, lang_name)
 
@@ -693,11 +689,7 @@
             return 'cw<%s<%s<nu<false\n' % (pre, token)
                 ##return 'cw<nu<nu<nu<%s>false<%s\n' % (token, token)
         else:
-<<<<<<< HEAD
-            msg = _("boolean should have some value module process tokens\ntoken is %s\n'%s'\n") % (token, num)
-=======
             msg = "boolean should have some value module process tokens\ntoken is %s\n'%s'\n" % (token, num)
->>>>>>> d0f92778
             raise self.__bug_handler, msg
 
     def __no_sup_sub_func(self, pre, token, num):
@@ -711,11 +703,7 @@
             numerator = float(re.search('[0-9.\-]+', numerator).group())
         except TypeError, msg:
             if self.__run_level > 3:
-<<<<<<< HEAD
-                msg = _('No number to process?\nthis indicates that the token \(\\li\) \
-=======
                 msg = ('No number to process?\nthis indicates that the token \(\\li\) \
->>>>>>> d0f92778
                 should have a number and does not\nnumerator is \
                 "%s"\ndenominator is "%s"\n') % (numerator, denominator)
                 raise self.__bug_handler, msg
@@ -736,12 +724,12 @@
             second = match_obj.group(2)
             if not second:
                 if self.__run_level > 3:
-                    msg = _("token is '%s' \n") % token
+                    msg = "token is '%s' \n" % token
                     raise self.__bug_handler, msg
                 return first, 0
         else:
             if self.__run_level > 3:
-                msg = _("token is '%s' \n") % token
+                msg = "token is '%s' \n" % token
                 raise self.__bug_handler
             return token, 0
         return first, second
@@ -770,11 +758,7 @@
         pre, token, action = self.dict_token.get(token, (None, None, None))
         if action:
             return action(pre, token, num)
-<<<<<<< HEAD
-    
-=======
-
->>>>>>> d0f92778
+
     def __check_brackets(self, in_file):
         self.__check_brack_obj = check_brackets.CheckBrackets\
             (file = in_file)
@@ -785,46 +769,6 @@
     def process_tokens(self):
         """Main method for handling other methods. """
         line_count = 0
-<<<<<<< HEAD
-        with open(self.__file, 'r') as read_obj, open(self.__write_to, 'wb') as write_obj:
-            for line in read_obj:
-                token = line.replace("\n","")
-                line_count += 1
-                if line_count == 1 and token != '\\{':
-                        msg = _('Invalid RTF: document doesn\'t start with {\n')
-                        raise self.__exception_handler, msg
-                elif line_count == 2 and token[0:4] != '\\rtf':
-                        msg =_('Invalid RTF: document doesn\'t start with \\rtf \n')
-                        raise self.__exception_handler, msg
-                
-                the_index = token.find('\\ ')
-                if token is not None and  the_index > -1:
-                    msg =_('Invalid RTF: token "\\ " not valid.\n')
-                    raise self.__exception_handler, msg
-                elif token[:1] == "\\":
-                    try:
-                        token.decode('us-ascii')
-                    except UnicodeError, msg:
-                        msg = _('Invalid RTF: Tokens not ascii encoded.\n%s') % str(msg)
-                        raise self.__exception_handler, msg
-                    line = self.process_cw(token)
-                    if line is not None:
-                        write_obj.write(line)
-                else:
-                    fields = re.split(self.__utf_exp, token)
-                    for field in fields:
-                        if not field:
-                            continue
-                        if field[0:1] == '&':
-                            write_obj.write('tx<ut<__________<%s\n' % field)
-                        else:
-                            write_obj.write('tx<nu<__________<%s\n' % field)
-
-        if not line_count:
-            msg =_('Invalid RTF: file appears to be empty.\n')
-            raise self.__exception_handler, msg
-        
-=======
         with open(self.__file, 'r') as read_obj:
             with open(self.__write_to, 'wb') as write_obj:
                 for line in read_obj:
@@ -864,20 +808,15 @@
             msg = 'Invalid RTF: file appears to be empty.\n'
             raise self.__exception_handler, msg
 
->>>>>>> d0f92778
         copy_obj = copy.Copy(bug_handler = self.__bug_handler)
         if self.__copy:
             copy_obj.copy_file(self.__write_to, "processed_tokens.data")
         copy_obj.rename(self.__write_to, self.__file)
         os.remove(self.__write_to)
-<<<<<<< HEAD
-        
-=======
-
->>>>>>> d0f92778
+
         bad_brackets = self.__check_brackets(self.__file)
         if bad_brackets:
-            msg = _('Invalid RTF: document does not have matching brackets.\n')
+            msg = 'Invalid RTF: document does not have matching brackets.\n'
             raise self.__exception_handler, msg
         else:
             return self.__return_code