--- conflicted
+++ resolved
@@ -291,10 +291,7 @@
             html = dehyphenator(html,'html', length)
             self.log("Done dehyphenating")
             # Unwrap lines using punctation and line length
-<<<<<<< HEAD
             unwrap_quotes = re.compile(u"(?<=.{%i}\"')\s*</(span|p|div)>\s*(</(p|span|div)>)?\s*(?P<up2threeblanks><(p|span|div)[^>]*>\s*(<(p|span|div)[^>]*>\s*</(span|p|div)>\s*)</(span|p|div)>\s*){0,3}\s*<(span|div|p)[^>]*>\s*(<(span|div|p)[^>]*>)?\s*(?=[a-z])" % length, re.UNICODE)
-=======
->>>>>>> 976d0ee2
             unwrap = re.compile(u"(?<=.{%i}([a-zäëïöüàèìòùáćéíóńśúâêîôûçąężı,:)\IA\u00DF]|(?<!\&\w{4});))\s*</(span|p|div)>\s*(</(p|span|div)>)?\s*(?P<up2threeblanks><(p|span|div)[^>]*>\s*(<(p|span|div)[^>]*>\s*</(span|p|div)>\s*)</(span|p|div)>\s*){0,3}\s*<(span|div|p)[^>]*>\s*(<(span|div|p)[^>]*>)?\s*" % length, re.UNICODE)
             html = unwrap.sub(' ', html)
             #check any remaining hyphens, but only unwrap if there is a match
@@ -324,7 +321,7 @@
 
         # put back non-breaking spaces in empty paragraphs to preserve original formatting
         html = blankreg.sub('\n'+r'\g<openline>'+u'\u00a0'+r'\g<closeline>', html)
-        
+
         # Center separator lines
         html = re.sub(u'<p>\s*(?P<break>([*#•]+\s*)+)\s*</p>', '<p style="text-align:center">' + '\g<break>' + '</p>', html)
 
