--- conflicted
+++ resolved
@@ -144,16 +144,10 @@
 
         # Normalize the histogram into percents
         totalLines = len(self.lines)
-<<<<<<< HEAD
-        if totalLines == 0:
-            return False
-        h = [ float(count)/totalLines for count in hRaw ]
-=======
         if totalLines > 0:
             h = [ float(count)/totalLines for count in hRaw ]
         else:
             h = []
->>>>>>> fee80b5c
         #print "\nhRaw histogram lengths are: "+str(hRaw)
         #print "              percents are: "+str(h)+"\n"
 
