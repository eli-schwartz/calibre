--- conflicted
+++ resolved
@@ -184,23 +184,14 @@
             elif tag in NESTABLE_TAGS and istate.rendered:
                 para = wrapper = bstate.nested[-1]
             elif left > 0 and indent >= 0:
-<<<<<<< HEAD
-                para = wrapper = etree.SubElement(parent, XHTML('div'))
-=======
                 ems = self.profile.mobi_ems_per_blockquote
                 para = wrapper = etree.SubElement(parent, XHTML('blockquote'))
->>>>>>> 735b22b9
                 para = wrapper
                 emleft = int(round(left / self.profile.fbase)) - ems
                 emleft = min((emleft, 10))
                 while emleft > 0:
-<<<<<<< HEAD
-                    para = etree.SubElement(para, XHTML('div'))
-                    emleft -= 1
-=======
                     para = etree.SubElement(para, XHTML('blockquote'))
                     emleft -= ems
->>>>>>> 735b22b9
             else:
                 para = wrapper = etree.SubElement(parent, XHTML('p'))
             bstate.inline = bstate.para = para
