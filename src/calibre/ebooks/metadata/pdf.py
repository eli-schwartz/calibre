'''Read meta information from PDF files'''

from __future__ import with_statement

__license__   = 'GPL v3'
__copyright__ = '2008, Kovid Goyal <kovid at kovidgoyal.net>'

<<<<<<< HEAD
import sys, re

from calibre.ebooks.metadata import MetaInformation, authors_to_string
from pyPdf import PdfFileReader
=======
import sys, os, re, StringIO

from calibre.ebooks.metadata import MetaInformation, authors_to_string, get_parser
from calibre.ptempfile import TemporaryDirectory
from pyPdf import PdfFileReader, PdfFileWriter
import Image
try:
    from calibre.utils.PythonMagickWand import \
        NewMagickWand, MagickReadImage, MagickSetImageFormat, MagickWriteImage
    _imagemagick_loaded = True
except:
    _imagemagick_loaded = False
>>>>>>> e496f88e

def get_metadata(stream, extract_cover=True):
    """ Return metadata as a L{MetaInfo} object """
    mi = MetaInformation(_('Unknown'), [_('Unknown')])
    stream.seek(0)

    if extract_cover and _imagemagick_loaded:
        try:
            cdata = get_cover(stream)
            if cdata is not None:
                mi.cover_data = ('jpg', cdata)
        except:
            import traceback
            traceback.print_exc()
    
    try:
        info = PdfFileReader(stream).getDocumentInfo()
        if info.title:
            mi.title = info.title
        if info.author:
            src = info.author.split('&')
            authors = []
            for au in src:
                authors += au.split(',')
            mi.authors = authors
            mi.author = info.author
        if info.subject:
            mi.category = info.subject
    except Exception, err:
        msg = u'Couldn\'t read metadata from pdf: %s with error %s'%(mi.title, unicode(err))
        print >>sys.stderr, msg.encode('utf8')
    return mi

def set_metadata(stream, mi):
    stream.seek(0)
    raw = stream.read()
    if mi.title:
        tit = mi.title.encode('utf-8') if isinstance(mi.title, unicode) else mi.title
        raw = re.compile(r'<<.*?/Title\((.+?)\)', re.DOTALL).sub(lambda m: m.group().replace(m.group(1), tit), raw)
    if mi.authors:
        au = authors_to_string(mi.authors)
        if isinstance(au, unicode):
            au = au.encode('utf-8')
        raw = re.compile(r'<<.*?/Author\((.+?)\)', re.DOTALL).sub(lambda m: m.group().replace(m.group(1), au), raw)
    stream.seek(0)
    stream.truncate()
    stream.write(raw)
    stream.seek(0)
<<<<<<< HEAD
=======

def get_cover(stream):
    try:
        pdf = PdfFileReader(stream)
        output = PdfFileWriter()
        
        if len(pdf.pages) >= 1:
            output.addPage(pdf.getPage(0))
            
        with TemporaryDirectory('_pdfmeta') as tdir:
            cover_path = os.path.join(tdir, 'cover.pdf')
        
            outputStream = file(cover_path, "wb")
            output.write(outputStream)
            outputStream.close()
            
            wand = NewMagickWand()
            MagickReadImage(wand, cover_path)
            MagickSetImageFormat(wand, 'JPEG')
            MagickWriteImage(wand, '%s.jpg' % cover_path)
            
            img = Image.open('%s.jpg' % cover_path)
            
            data = StringIO.StringIO()
            img.save(data, 'JPEG')
            return data.getvalue()
    except:
        import traceback
        traceback.print_exc()

def option_parser():
    p = get_parser('pdf')
    p.remove_option('--category')
    p.remove_option('--comment')
    p.add_option('--get-cover', default=False, action='store_true',
                      help=_('Extract the cover'))
    return p
            
def main(args=sys.argv):
    p = option_parser()
    opts, args = p.parse_args(args)

    with open(os.path.abspath(os.path.expanduser(args[1])), 'r+b') as stream:
        mi = get_metadata(stream, extract_cover=opts.get_cover)
        changed = False
        if opts.title:
            mi.title = opts.title
            changed = True
        if opts.authors:
            mi.authors = opts.authors.split(',')
            changed = True
        
        if changed:
            set_metadata(stream, mi)
        print unicode(get_metadata(stream, extract_cover=False)).encode('utf-8')
        
    if mi.cover_data[1] is not None:
        cpath = os.path.splitext(os.path.basename(args[1]))[0] + '_cover.jpg'
        with open(cpath, 'wb') as f:
            f.write(mi.cover_data[1])
            print 'Cover saved to', f.name
        
    return 0

if __name__ == '__main__':
    sys.exit(main())
>>>>>>> e496f88e
<|MERGE_RESOLUTION|>--- conflicted
+++ resolved
@@ -5,12 +5,6 @@
 __license__   = 'GPL v3'
 __copyright__ = '2008, Kovid Goyal <kovid at kovidgoyal.net>'
 
-<<<<<<< HEAD
-import sys, re
-
-from calibre.ebooks.metadata import MetaInformation, authors_to_string
-from pyPdf import PdfFileReader
-=======
 import sys, os, re, StringIO
 
 from calibre.ebooks.metadata import MetaInformation, authors_to_string, get_parser
@@ -23,7 +17,6 @@
     _imagemagick_loaded = True
 except:
     _imagemagick_loaded = False
->>>>>>> e496f88e
 
 def get_metadata(stream, extract_cover=True):
     """ Return metadata as a L{MetaInfo} object """
@@ -72,8 +65,6 @@
     stream.truncate()
     stream.write(raw)
     stream.seek(0)
-<<<<<<< HEAD
-=======
 
 def get_cover(stream):
     try:
@@ -139,5 +130,4 @@
     return 0
 
 if __name__ == '__main__':
-    sys.exit(main())
->>>>>>> e496f88e
+    sys.exit(main())