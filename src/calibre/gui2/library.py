--- conflicted
+++ resolved
@@ -6,20 +6,15 @@
 from operator import attrgetter
 from math import cos, sin, pi
 from contextlib import closing
-from datetime import date
 
 from PyQt4.QtGui import QTableView, QAbstractItemView, QColor, \
                         QPainterPath, QLinearGradient, QBrush, \
                         QPen, QStyle, QPainter, QStyleOptionViewItemV4, \
                         QIcon, QImage, QMenu, \
                         QStyledItemDelegate, QCompleter, QIntValidator, \
-<<<<<<< HEAD
-                        QPlainTextEdit, QDoubleValidator, QCheckBox, QMessageBox
-=======
                         QDoubleValidator, QCheckBox
->>>>>>> 5c4b41c3
 from PyQt4.QtCore import QAbstractTableModel, QVariant, Qt, pyqtSignal, \
-                         SIGNAL, QObject, QSize, QModelIndex, QDate, QRect
+                         SIGNAL, QObject, QSize, QModelIndex, QDate
 
 from calibre import strftime
 from calibre.ebooks.metadata import string_to_authors, fmt_sidx, authors_to_string
@@ -29,11 +24,7 @@
 from calibre.gui2.widgets import EnLineEdit, TagsLineEdit
 from calibre.library.caches import _match, CONTAINS_MATCH, EQUALS_MATCH, REGEXP_MATCH
 from calibre.ptempfile import PersistentTemporaryFile
-<<<<<<< HEAD
-from calibre.utils.config import tweaks, prefs
-=======
 from calibre.utils.config import tweaks
->>>>>>> 5c4b41c3
 from calibre.utils.date import dt_factory, qt_to_dt, isoformat
 from calibre.utils.pyparsing import ParseException
 from calibre.utils.search_query_parser import SearchQueryParser
@@ -230,14 +221,7 @@
         QStyledItemDelegate.__init__(self, parent)
 
     def createEditor(self, parent, option, index):
-<<<<<<< HEAD
-        m = index.model()
-        col = m.column_map[index.column()]
         editor = QCheckBox(parent)
-        val = m.db.data[index.row()][m.db.FIELD_MAP[m.custom_columns[col]['num']]]
-=======
-        editor = QCheckBox(parent)
->>>>>>> 5c4b41c3
         if tweaks['bool_custom_columns_are_tristate'] == 'no':
             pass
         else:
