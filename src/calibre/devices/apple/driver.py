--- conflicted
+++ resolved
@@ -1465,11 +1465,7 @@
             cmd = "defaults read com.apple.itunes NSNavLastRootDirectory"
             proc = subprocess.Popen( cmd, shell=True, cwd=os.curdir, stdout=subprocess.PIPE)
             retcode = proc.wait()
-<<<<<<< HEAD
-            media_dir = proc.communicate()[0].strip()
-=======
             media_dir = os.path.abspath(proc.communicate()[0].strip())
->>>>>>> 045a893d
             if os.path.exists(media_dir):
                 self.iTunes_media = media_dir
             else:
@@ -1496,20 +1492,13 @@
                 soup = BeautifulSoup(xml.read().decode('utf-8'))
                 mf = soup.find('key',text="Music Folder").parent
                 string = mf.findNext('string').renderContents()
-<<<<<<< HEAD
-                media_dir = string[len('file://localhost/'):].replace('%20',' ')
-=======
                 media_dir = os.path.abspath(string[len('file://localhost/'):].replace('%20',' '))
->>>>>>> 045a893d
                 if os.path.exists(media_dir):
                     self.iTunes_media = media_dir
                 else:
                     self.log.error(" could not extract valid iTunes.media_dir from %s" % self.iTunes.LibraryXMLPath)
                     self.log.error(" %s" % string.parent.prettify())
-<<<<<<< HEAD
-=======
                     self.log.error(" '%s' not found" % media_dir)
->>>>>>> 045a893d
 
             if DEBUG:
                 self.log.info( " [%s - %s (%s), driver version %d.%d.%d]" %
@@ -1525,17 +1514,7 @@
         '''
         if isosx:
             storage_path = os.path.split(cached_book['lib_book'].location().path)
-<<<<<<< HEAD
-            presumptive_path = os.path.join(self.iTunes_media,
-                                            'iTunes Music',
-                                            cached_book['author'][0],
-                                            cached_book['title'],
-                                            storage_path[1])
-
-            if os.path.exists(presumptive_path):
-=======
             if cached_book['lib_book'].location().path.startswith(self.iTunes_media):
->>>>>>> 045a893d
                 title_storage_path = storage_path[0]
                 if DEBUG:
                     self.log.info("ITUNES._remove_from_iTunes():")
@@ -1560,11 +1539,7 @@
                         self.log.info(" author_storage_path not empty (%d objects):" % len(author_files))
                         self.log.info(" %s" % '\n'.join(author_files))
             else:
-<<<<<<< HEAD
-                self.log.info(" '%s' not found in iTunes storage, no files deleted" % presumptive_path)
-=======
                 self.log.info(" '%s' stored external to iTunes, no files deleted" % cached_book['title'])
->>>>>>> 045a893d
 
             self.iTunes.delete(cached_book['lib_book'])
 
@@ -1579,19 +1554,7 @@
             if book:
                 path = book.Location
                 storage_path = os.path.split(book.Location)
-<<<<<<< HEAD
-                # This assumes that 'Books' will be the storage subdirectory in
-                # all versions of Windows.  The XML file doesn't offer any deeper information
-                # than the media directory.
-                presumptive_path = os.path.join(self.iTunes_media,
-                                                'Books',
-                                                cached_book['author'],
-                                                storage_path[1])
-
-                if os.path.exists(presumptive_path):
-=======
                 if book.Location.startswith(self.iTunes_media):
->>>>>>> 045a893d
                     if DEBUG:
                         self.log.info("ITUNES._remove_from_iTunes():")
                         self.log.info(" removing '%s' at %s" %
@@ -1608,11 +1571,7 @@
 
                     # Delete from iTunes database
                 else:
-<<<<<<< HEAD
-                    self.log.info(" '%s' not in iTunes storage, no files deleted" % presumptive_path)
-=======
                     self.log.info(" '%s' stored external to iTunes, no files deleted" % cached_book['title'])
->>>>>>> 045a893d
 
                 book.Delete()
 
