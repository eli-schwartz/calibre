from __future__ import with_statement
__license__   = 'GPL v3'
__copyright__ = '2009, John Schember <john at nachtimwald.com>'
'''
Generic USB Mass storage device driver. This is not a complete stand alone
driver. It is intended to be subclassed with the relevant parts implemented
for a particular device.
'''

import os, fnmatch, shutil
from itertools import cycle

from calibre.ebooks.metadata.meta import metadata_from_formats, path_to_ext
from calibre.ebooks.metadata import authors_to_string
from calibre.devices.usbms.cli import CLI
from calibre.devices.usbms.device import Device
from calibre.devices.usbms.books import BookList, Book
from calibre.devices.errors import DeviceError, FreeSpaceError
from calibre.devices.mime import mime_type_ext

# CLI must come before Device as it implments the CLI functions that
# are inherited from the device interface in Device. 
class USBMS(CLI, Device):
    FORMATS = []
    EBOOK_DIR_MAIN = ''
    EBOOK_DIR_CARD_A = ''
    EBOOK_DIR_CARD_B = ''
    SUPPORTS_SUB_DIRS = False
    CAN_SET_METADATA = False

    def __init__(self, key='-1', log_packets=False, report_progress=None):
        Device.__init__(self, key=key, log_packets=log_packets,
                        report_progress=report_progress)

    def get_device_information(self, end_session=True):
        """
        Ask device for device information. See L{DeviceInfoQuery}.
        @return: (device name, device version, software version on device, mime type)
        """
        return (self.__class__.__name__, '', '', '')

    def books(self, oncard=None, end_session=True):
        bl = BookList()

        if oncard == 'carda' and not self._card_a_prefix:
            return bl
        elif oncard == 'cardb' and not self._card_b_prefix:
            return bl
        elif oncard and oncard != 'carda' and oncard != 'cardb':
            return bl

        prefix = self._card_a_prefix if oncard == 'carda' else self._card_b_prefix if oncard == 'cardb' else self._main_prefix
        ebook_dir = self.EBOOK_DIR_CARD_A if oncard == 'carda' else self.EBOOK_DIR_CARD_B if oncard == 'cardb' else self.EBOOK_DIR_MAIN

        # Get all books in the ebook_dir directory
        if self.SUPPORTS_SUB_DIRS:
            for path, dirs, files in os.walk(os.path.join(prefix, ebook_dir)):
                # Filter out anything that isn't in the list of supported ebook types
                for book_type in self.FORMATS:
                    for filename in fnmatch.filter(files, '*.%s' % (book_type)):
                        bl.append(self.__class__.book_from_path(os.path.join(path, filename)))
        else:
            path = os.path.join(prefix, ebook_dir)
            for filename in os.listdir(path):
                if path_to_ext(filename) in self.FORMATS:
                    bl.append(self.__class__.book_from_path(os.path.join(path, filename)))
        return bl

<<<<<<< HEAD
    def upload_books(self, files, names, on_card=None, end_session=True,
                     metadata=None):
        if on_card == 'carda' and not self._card_a_prefix:
            raise ValueError(_('The reader has no storage card in this slot.'))
        elif on_card == 'cardb' and not self._card_b_prefix:
            raise ValueError(_('The reader has no storage card in this slot.'))
        elif on_card and on_card not in ('carda', 'cardb'):
            raise DeviceError(_('The reader has no storage card in this slot.'))

        if on_card == 'carda':
            path = os.path.join(self._card_a_prefix, self.EBOOK_DIR_CARD_A)
        if on_card == 'cardb':
            path = os.path.join(self._card_b_prefix, self.EBOOK_DIR_CARD_B)
=======
    def _sanity_check(self, on_card, files):
        if on_card and not self._card_prefix:
            raise ValueError(_('The reader has no storage card connected.'))

        if not on_card:
            path = os.path.join(self._main_prefix, self.EBOOK_DIR_MAIN)
>>>>>>> cc8277be
        else:
            path = os.path.join(self._main_prefix, self.EBOOK_DIR_MAIN)

        def get_size(obj):
            if hasattr(obj, 'seek'):
                obj.seek(0, os.SEEK_END)
                size = obj.tell()
                obj.seek(0)
                return size
            return os.path.getsize(obj)

        sizes = [get_size(f) for f in files]
        size = sum(sizes)

        if not on_card and size > self.free_space()[0] - 2*1024*1024:
            raise FreeSpaceError(_("There is insufficient free space in main memory"))
<<<<<<< HEAD
        if on_card == 'carda' and size > self.free_space()[1] - 1024*1024:
            raise FreeSpaceError(_("There is insufficient free space on the storage card"))
        if on_card == 'cardb' and size > self.free_space()[2] - 1024*1024:
            raise FreeSpaceError(_("There is insufficient free space on the storage card"))
=======
        return path

    def upload_books(self, files, names, on_card=False, end_session=True,
                     metadata=None):

        path = self._sanity_check(on_card, files)
>>>>>>> cc8277be

        paths = []
        names = iter(names)
        metadata = iter(metadata)

        for infile in files:
            newpath = path

            if self.SUPPORTS_SUB_DIRS:
                mdata = metadata.next()

                if 'tags' in mdata.keys():
                    for tag in mdata['tags']:
                        if tag.startswith(_('News')):
                            newpath = os.path.join(newpath, 'news')
                            newpath = os.path.join(newpath, mdata.get('title', ''))
                            newpath = os.path.join(newpath, mdata.get('timestamp', ''))
                            break
                        elif tag.startswith('/'):
                            newpath = path
                            newpath += tag
                            newpath = os.path.normpath(newpath)
                            break
                            
                if newpath == path:
                    newpath = os.path.join(newpath, mdata.get('authors', _('Unknown')))
                    newpath = os.path.join(newpath, mdata.get('title', _('Unknown')))

            if not os.path.exists(newpath):
                os.makedirs(newpath)

            filepath = os.path.join(newpath, names.next())
            paths.append(filepath)

            if hasattr(infile, 'read'):
                infile.seek(0)

                dest = open(filepath, 'wb')
                shutil.copyfileobj(infile, dest, 10*1024*1024)

                dest.flush()
                dest.close()
            else:
                shutil.copy2(infile, filepath)

        return zip(paths, cycle([on_card]))

    @classmethod
    def add_books_to_metadata(cls, locations, metadata, booklists):
        for location in locations:
            path = location[0]
            blist = 2 if location[1] == 'cardb' else 1 if location[1] == 'carda' else 0

            book = cls.book_from_path(path)

            if not book in booklists[blist]:
                booklists[blist].append(book)


    def delete_books(self, paths, end_session=True):
        for path in paths:
            if os.path.exists(path):
                # Delete the ebook
                os.unlink(path)
                if self.SUPPORTS_SUB_DIRS:
                    try:
                        os.removedirs(os.path.dirname(path))
                    except:
                        pass

    @classmethod
    def remove_books_from_metadata(cls, paths, booklists):
        for path in paths:
            for bl in booklists:
                for book in bl:
                    if path.endswith(book.path):
                        bl.remove(book)

    def sync_booklists(self, booklists, end_session=True):
        # There is no meta data on the device to update. The device is treated
        # as a mass storage device and does not use a meta data xml file like
        # the Sony Readers.
        pass

    @classmethod
    def metadata_from_path(cls, path):
        return metadata_from_formats([path])

    @classmethod
    def book_from_path(cls, path):
        fileext = path_to_ext(path)
        mi = cls.metadata_from_path(path)
        mime = mime_type_ext(fileext)
        authors = authors_to_string(mi.authors)

        book = Book(path, mi.title, authors, mime)
        return book
<|MERGE_RESOLUTION|>--- conflicted
+++ resolved
@@ -19,7 +19,7 @@
 from calibre.devices.mime import mime_type_ext
 
 # CLI must come before Device as it implments the CLI functions that
-# are inherited from the device interface in Device. 
+# are inherited from the device interface in Device.
 class USBMS(CLI, Device):
     FORMATS = []
     EBOOK_DIR_MAIN = ''
@@ -66,9 +66,7 @@
                     bl.append(self.__class__.book_from_path(os.path.join(path, filename)))
         return bl
 
-<<<<<<< HEAD
-    def upload_books(self, files, names, on_card=None, end_session=True,
-                     metadata=None):
+    def _sanity_check(self, on_card, files):
         if on_card == 'carda' and not self._card_a_prefix:
             raise ValueError(_('The reader has no storage card in this slot.'))
         elif on_card == 'cardb' and not self._card_b_prefix:
@@ -80,14 +78,6 @@
             path = os.path.join(self._card_a_prefix, self.EBOOK_DIR_CARD_A)
         if on_card == 'cardb':
             path = os.path.join(self._card_b_prefix, self.EBOOK_DIR_CARD_B)
-=======
-    def _sanity_check(self, on_card, files):
-        if on_card and not self._card_prefix:
-            raise ValueError(_('The reader has no storage card connected.'))
-
-        if not on_card:
-            path = os.path.join(self._main_prefix, self.EBOOK_DIR_MAIN)
->>>>>>> cc8277be
         else:
             path = os.path.join(self._main_prefix, self.EBOOK_DIR_MAIN)
 
@@ -104,19 +94,16 @@
 
         if not on_card and size > self.free_space()[0] - 2*1024*1024:
             raise FreeSpaceError(_("There is insufficient free space in main memory"))
-<<<<<<< HEAD
         if on_card == 'carda' and size > self.free_space()[1] - 1024*1024:
             raise FreeSpaceError(_("There is insufficient free space on the storage card"))
         if on_card == 'cardb' and size > self.free_space()[2] - 1024*1024:
             raise FreeSpaceError(_("There is insufficient free space on the storage card"))
-=======
         return path
 
     def upload_books(self, files, names, on_card=False, end_session=True,
                      metadata=None):
 
         path = self._sanity_check(on_card, files)
->>>>>>> cc8277be
 
         paths = []
         names = iter(names)
@@ -140,7 +127,7 @@
                             newpath += tag
                             newpath = os.path.normpath(newpath)
                             break
-                            
+
                 if newpath == path:
                     newpath = os.path.join(newpath, mdata.get('authors', _('Unknown')))
                     newpath = os.path.join(newpath, mdata.get('title', _('Unknown')))
