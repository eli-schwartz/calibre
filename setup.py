--- conflicted
+++ resolved
@@ -89,12 +89,9 @@
                                       'src/calibre/utils/msdes/des.c'],
                              include_dirs=['src/calibre/utils/msdes']),
 
-<<<<<<< HEAD
                     Extension('calibre.plugins.cPalmdoc',
                         sources=['src/calibre/ebooks/mobi/palmdoc.c']),
 
-=======
->>>>>>> 3e9e6a63
                     PyQtExtension('calibre.plugins.pictureflow',
                                   ['src/calibre/gui2/pictureflow/pictureflow.cpp',
                                    'src/calibre/gui2/pictureflow/pictureflow.h'],
